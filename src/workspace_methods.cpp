--- conflicted
+++ resolved
@@ -862,7 +862,6 @@
       .gin_desc  = {R"--(VMRs of air species)--", R"--(Air species)--"},
   };
 
-<<<<<<< HEAD
   wsm_data["ray_path_atmospheric_pointExtendInPressure"] = {
       .desc      = R"--(Gets the atmospheric points along the path.
 )--",
@@ -877,7 +876,8 @@
       .gin_desc  = {R"--(Maximum pressure to extend to.)--",
                     R"--(Minimum pressure to extend to.)--",
                     R"--(Extrapolation option.)--"},
-=======
+  };
+
   wsm_data["frequency_gridWindShift"] = {
       .desc =
           R"--(Applies wind shift to the *frequency_grid* for the local frequency grid.
@@ -890,7 +890,6 @@
       .out    = {"frequency_grid",
                  "frequency_grid_wind_shift_jacobian"},
       .in     = {"frequency_grid", "atmospheric_point", "ray_path_point"},
->>>>>>> 5fbc4773
   };
 
   wsm_data["ray_path_atmospheric_pointFromPath"] = {
