#include "workspace_methods.h"

#include <mystring.h>

#include <exception>
#include <iomanip>
#include <limits>
#include <optional>
#include <sstream>
#include <stdexcept>
#include <string>

#include "workspace_agendas.h"
#include "workspace_meta_methods.h"
#include "workspace_variables.h"

#if defined(__clang__)
#pragma clang optimize off
#endif

bool WorkspaceMethodInternalRecord::has_any() const {
  const auto cmp = Cmp::eq("Any");
  return std::ranges::any_of(gout_type, cmp) +
         std::ranges::any_of(gin_type, cmp);
}

bool WorkspaceMethodInternalRecord::has_overloads() const {
  for (auto& str : gout_type) {
    if (std::any_of(str.begin(), str.end(), Cmp::eq(','))) return true;
  }

  for (auto& str : gin_type) {
    if (std::any_of(str.begin(), str.end(), Cmp::eq(','))) return true;
  }

  return false;
}

std::string WorkspaceMethodInternalRecord::docstring() const try {
  std::stringstream os;

  os << "/** " << desc << "\n";
  if (pass_workspace) os << "  @param[in] ws Workspace reference\n";

  for (auto& str : out) {
    if (std::any_of(
            in.begin(), in.end(), [&str](auto& var) { return str == var; }))
      os << "  @param[inout] " << str << " As WSV" << '\n';
    else
      os << "  @param[out] " << str << " As WSV" << '\n';
  }

  for (std::size_t i = 0; i < gout.size(); i++) {
    os << "  @param[out] " << gout[i] << " " << gout_desc[i] << '\n';
  }

  for (auto& str : in) {
    if (std::any_of(
            out.begin(), out.end(), [&str](auto& var) { return str == var; }))
      continue;
    os << "  @param[in] " << str << " As WSV" << '\n';
  }

  for (std::size_t i = 0; i < gin.size(); i++) {
    os << "  @param[in] " << gin[i] << " " << gin_desc[i] << '\n';
  }

  os << " */";

  return os.str();
} catch (std::exception& e) {
  throw std::runtime_error("Error in meta-function docstring():\n\n" +
                           std::string(e.what()));
}

std::vector<std::vector<std::string>>
WorkspaceMethodInternalRecord::generic_overloads() const {
  const auto cmp = Cmp::eq(',');

  std::vector<std::vector<std::string>> genvar;

  for (auto& str : gout_type) {
    if (std::any_of(str.begin(), str.end(), cmp))
      genvar.push_back(split(str, ","));
    else
      genvar.push_back(std::vector<std::string>{str});
  }

  for (auto& str : gin_type) {
    if (std::any_of(str.begin(), str.end(), cmp))
      genvar.push_back(split(str, ","));
    else
      genvar.push_back(std::vector<std::string>{str});
  }

  for (auto& v : genvar) {
    for (auto& s : v) {
      trim(s);
    }
  }

  return genvar;
}

std::string WorkspaceMethodInternalRecord::header(const std::string& name,
                                                  int overload) const try {
  const auto& wsv = internal_workspace_variables();
  const auto& wsa = internal_workspace_agendas();

  const std::string spaces(name.size() + 6, ' ');

  const auto overloads = generic_overloads();
  int GVAR             = 0;

  std::stringstream os;

  if (has_any()) {
    os << "template <WorkspaceGroup T>\n";
  }

  os << "void " << name << '(';

  bool first = true;
  if (pass_workspace) {
    os << "const Workspace& ws";
    first = false;
  }

  for (auto& str : out) {
    auto wsv_ptr = wsv.find(str);
    if (wsv_ptr != wsv.end()) {
      os << comma(first, spaces) << wsv_ptr->second.type << "& " << str;
      continue;
    }

    auto wsa_ptr = wsa.find(str);
    if (wsa_ptr != wsa.end()) {
      os << comma(first, spaces) << "Agenda"
         << "& " << str;
      continue;
    }

    throw std::runtime_error("WorkspaceMethodInternalRecord::header " + name);
  }

  for (const auto& i : gout) {
    os << comma(first, spaces)
       << any(overloads[GVAR][std::min<int>(
              overload, static_cast<int>(overloads[GVAR].size() - 1))])
       << "& " << i;
    GVAR++;
  }

  for (auto& str : in) {
    if (std::any_of(
            out.begin(), out.end(), [&str](auto& var) { return str == var; }))
      continue;

    auto wsv_ptr = wsv.find(str);
    if (wsv_ptr != wsv.end()) {
      os << comma(first, spaces) << "const " << wsv_ptr->second.type << "& "
         << str;
      continue;
    }

    auto wsa_ptr = wsa.find(str);
    if (wsa_ptr != wsa.end()) {
      os << comma(first, spaces) << "const Agenda"
         << "& " << str;
      continue;
    }

    throw std::runtime_error("WorkspaceMethodInternalRecord::header " + name);
  }

  for (const auto& i : gin) {
    os << comma(first, spaces) << "const "
       << any(overloads[GVAR][std::min<int>(
              overload, static_cast<int>(overloads[GVAR].size() - 1))])
       << "& " << i;
    GVAR++;
  }

  os << ")";

  return os.str();
} catch (std::exception& e) {
  throw std::runtime_error(
      std::format(R"(Error in meta-function header("{}", {}):

{}
)",
                  name,
                  overload,
                  std::string_view(e.what())));
}

int WorkspaceMethodInternalRecord::count_overloads() const try {
  const auto overloads = generic_overloads();
  int g                = 1;
  for (auto& x : overloads) {
    int ng = static_cast<int>(x.size());
    if (ng == 1) continue;
    if (g != ng and g != 1)
      throw std::runtime_error("Inconsistent number of overloads");
    g = ng;
  }
  return g;
} catch (std::exception& e) {
  throw std::runtime_error("Error in meta-function count_overloads():\n\n" +
                           std::string(e.what()));
}

std::string WorkspaceMethodInternalRecord::call(const std::string& name) const
    try {
  const std::string spaces(6, ' ');

  std::stringstream os;

  os << name << "(\n      ";

  bool first = true;
  if (pass_workspace) {
    os << "ws";
    first = false;
  }

  for (auto& str : out) {
    os << comma(first, spaces) << str;
  }

  for (const auto& i : gout) {
    os << comma(first, spaces) << i;
  }

  for (auto& str : in) {
    if (std::any_of(
            out.begin(), out.end(), [&str](auto& var) { return str == var; }))
      continue;

    os << comma(first, spaces) << str;
  }

  for (const auto& i : gin) {
    os << comma(first, spaces) << i;
  }

  os << ");";

  return os.str();
} catch (std::exception& e) {
  throw std::runtime_error(
      std::format("Cannot create call of method \"{}\":\n\n{}",
                  name,
                  std::string_view(e.what())));
}

void add_agenda_methods(
    std::unordered_map<std::string, WorkspaceMethodInternalRecord>& wsm_data) {
  for (auto& [agname, ag] : internal_workspace_agendas()) {
    if (wsm_data.contains(agname + "Execute") or
        wsm_data.contains(agname + "Set") or
        wsm_data.contains(agname + "ExecuteOperator") or
        wsm_data.contains(agname + "SetOperator"))
      throw std::runtime_error(std::format(R"(

The following methods are predefined.  Do not manually define these:

{0}Execute
{0}ExecuteOperator
{0}Set
{0}SetOperator

Remove the manual definition of these methods from workspace_methods.cpp.
)",
                                           agname));

    std::vector<std::string> input = ag.input;
    input.push_back(agname);
    std::vector<std::string> input_op = ag.input;
    input_op.push_back(agname + "_operator");

    wsm_data[agname + "Execute"] = {
        .desc   = "Executes *" + agname + "*, see it for more details\n",
        .author = {"``Automatically Generated``"},
        .out    = ag.output,
        .in     = input,
        .pass_workspace = true,
    };

    wsm_data[agname + "ExecuteOperator"] = {
        .desc = "Executes an operator emulating *" + agname +
                "*, see it for more details\n",
        .author    = {"``Automatically Generated``"},
        .out       = ag.output,
        .in        = ag.input,
        .gin       = {agname + "_operator"},
        .gin_type  = {agname + "Operator"},
        .gin_value = {std::nullopt},
        .gin_desc  = {"Operator for *" + agname + "*"},
    };

    wsm_data[agname + "SetOperator"] = {
        .desc = "Set *" + agname +
                "* to exclusively use provided external operator\n",
        .author    = {"``Automatically Generated``"},
        .out       = {agname},
        .gin       = {"f"},
        .gin_type  = {agname + "Operator"},
        .gin_value = {std::nullopt},
        .gin_desc  = {"Operator for *" + agname + "*"},
    };

    if (ag.enum_options.empty()) continue;

    wsm_data[agname + "Set"] = {
        .desc      = "Set *" + agname + "* to a specific predefined option\n",
        .author    = {"``Automatically Generated``"},
        .out       = {agname},
        .gin       = {"option"},
        .gin_type  = {"String"},
        .gin_value = {ag.enum_default.empty()
                          ? std::nullopt
                          : std::optional<String>(ag.enum_default)},
        .gin_desc  = {"Choice of generated agenda"},
    };
  }
}

std::unordered_map<std::string, WorkspaceMethodInternalRecord>
internal_workspace_methods_create() try {
  std::unordered_map<std::string, WorkspaceMethodInternalRecord> wsm_data;

  wsm_data["Ignore"] = {
      .desc      = R"--(Ignore a workspace variable.

This method is handy for use in agendas in order to suppress warnings
about unused input workspace variables. What it does is: Nothing!
In other words, it just ignores the variable it is called on.

This method can ignore any workspace variable you want.
)--",
      .author    = {"Stefan Buehler"},
      .gin       = {"input"},
      .gin_type  = {"Any"},
      .gin_value = {std::nullopt},
      .gin_desc  = {R"--(Variable to be ignored.)--"},
  };

  wsm_data["surface_fieldPlanet"] = {
      .desc =
          R"--(Initialize the surface field with the ellipsoid of a planet.

The elevation will be set to 0.

See *PlanetOrMoonType* for valid ``option``.
)--",
      .author    = {"Richard Larsson"},
      .out       = {"surface_field"},
      .gin       = {"option"},
      .gin_type  = {"String"},
      .gin_value = {std::nullopt},
      .gin_desc  = {R"--(Choice of planet or moon)--"},
  };

  wsm_data["ReadXML"] = {
      .desc      = R"--(Reads a workspace variable from an XML file.

This method can read variables of any group.

If the filename is omitted, the variable is read
from <basename>.<variable_name>.xml.
If the given filename does not exist, this method will
also look for files with an added .xml, .xml.gz and .gz extension
)--",
      .author    = {"Oliver Lemke"},
      .gout      = {"output"},
      .gout_type = {"Any"},
      .gout_desc = {R"--(Variable to be read.)--"},
      .gin       = {"filename"},
      .gin_type  = {"String"},
      .gin_value = {String("")},
      .gin_desc  = {R"--(Name of the XML file.)--"},
  };

  wsm_data["ReadXMLIndexed"] = {
      .desc      = R"--(As *ReadXML*, but reads indexed file names.

The variable is read from a file with name::

   <filename>.<file_index>.xml.

where <file_index> is the value of ``file_index``.

This means that ``filename`` shall here not include the .xml
extension. Omitting filename works as for *ReadXML*.
)--",
      .author    = {"Oliver Lemke"},
      .gout      = {"output"},
      .gout_type = {"Any"},
      .gout_desc = {R"--(Workspace variable to be read.)--"},
      .gin       = {"file_index", "filename", "digits"},
      .gin_type  = {"Index", "String", "Index"},
      .gin_value = {std::nullopt, String(""), Index{0}},
      .gin_desc =
          {R"--(Index of the file to read.)--",
           R"--(File name. See above.)--",
           R"--(Equalize the widths of all numbers by padding with zeros as necessary. 0 means no padding (default).)--"},
  };

  wsm_data["absorption_xsec_fit_dataReadSpeciesSplitCatalog"] = {
      .desc      = R"--(Reads HITRAN Crosssection coefficients

Reads coefficient files for HITRAN Xsec species defined
in *absorption_species*.
)--",
      .author    = {"Oliver Lemke"},
      .out       = {"absorption_xsec_fit_data"},
      .in        = {"absorption_species"},
      .gin       = {"basename", "ignore_missing"},
      .gin_type  = {"String", "Index"},
      .gin_value = {std::nullopt, Index{0}},
      .gin_desc  = {R"--(Basepath to the files)--",
                    R"--(Ignore missing files (0: no, 1: yes))--"},
  };

  wsm_data["Touch"] = {
      .desc      = R"--(As *Ignore* but for agenda output.

This method is handy for use in agendas in order to suppress
warnings about not-produced output workspace variables.

What it does, in case the variable is initialized already, is:
Nothing!
In case the variable is not yet initialized, it is set to NaN.
)--",
      .author    = {"Oliver Lemke"},
      .gout      = {"input"},
      .gout_type = {"Any"},
      .gout_desc = {R"--(Variable to do nothing with.)--"},
  };

  wsm_data["WignerInit"] = {
      .desc      = R"--(Initialize the Wigner tables

The default values take about 1 Gb memory.

The static data is kept in an external library and is therefore
only available inside ARTS.  Nevertheless, this must be set by
the application because any default value might be too small or
too large for the needs of any one application.
)--",
      .author    = {"Richard Larsson"},
      .gin       = {"fast_wigner_stored_symbols",
                    "largest_wigner_symbol_parameter",
                    "symbol_type"},
      .gin_type  = {"Index", "Index", "Index"},
      .gin_value = {Index{20000000}, Index{250}, Index{6}},
      .gin_desc =
          {R"--(Number of stored symbols possible before replacements)--",
           R"--(Largest symbol used for initializing factorials (e.g., largest J or L))--",
           "Type of symbol (3 or 6)"},
  };

  wsm_data["WignerUnload"] = {
      .desc =
          R"--(Unloads the Wigner tables from static data (see *WignerInit*)
)--",
      .author = {"Richard Larsson"},
  };

  wsm_data["WriteBuiltinPartitionFunctionsXML"] = {
      .desc      = R"--(Writes all the builtin partition functions to file.

All available partition functions are written to files in the select format
in the select directory

The temperature will be linearly spaced between [Tlow, Tupp] with N values

See *FileType* for valid ``output_file_format``.
)--",
      .author    = {"Richard Larsson"},
      .gin       = {"output_file_format", "dir", "Tlow", "Tupp", "N"},
      .gin_type  = {"String", "String", "Numeric", "Numeric", "Index"},
      .gin_value = {String{"ascii"},
                    std::nullopt,
                    std::nullopt,
                    std::nullopt,
                    std::nullopt},
      .gin_desc  = {"The format of the output",
                    R"--(The directory to write the data towards)--",
                    R"--(The lowest temperature)--",
                    R"--(The highest temperature)--",
                    R"--(The number of temperature points)--"},
  };

  wsm_data["WriteXML"] = {
      .desc      = R"--(Writes a workspace variable to an XML file.

This method can write variables of any group.

If the filename is omitted, the variable is written
to <basename>.<variable_name>.xml.
If no_clobber is set to 1, an increasing number will be
appended to the filename if the file already exists.

See *FileType* for valid ``output_file_format``.
)--",
      .author    = {"Oliver Lemke"},
      .gin       = {"output_file_format", "input", "filename", "no_clobber"},
      .gin_type  = {"String", "Any", "String", "Index"},
      .gin_value = {String("ascii"), std::nullopt, String(""), Index{0}},
      .gin_desc =
          {"The format of the output",
           R"--(Variable to be saved.)--",
           R"--(Name of the XML file.)--",
           R"--(0: Overwrite existing files, 1: Use unique filenames)--"},
  };

  wsm_data["WriteXMLIndexed"] = {
      .desc   = R"--(As *WriteXML*, but creates indexed file names.

The variable is written to a file with name::

  <filename>.<file_index>.xml.

where <file_index> is the value of ``file_index``.

This means that ``filename`` shall here not include the .xml
extension. Omitting filename works as for *WriteXML*.

See *FileType* for valid ``output_file_format``.
)--",
      .author = {"Patrick Eriksson, Oliver Lemke"},
      .gin =
          {"output_file_format", "file_index", "input", "filename", "digits"},
      .gin_type = {"String", "Index", "Any", "String", "Index"},
      .gin_value =
          {String("ascii"), std::nullopt, std::nullopt, String(""), Index{0}},
      .gin_desc =
          {"The format of the output",
           R"--(Index number for files.)--",
           R"--(Workspace variable to be saved.)--",
           R"--(File name. See above.)--",
           R"--(Equalize the widths of all numbers by padding with zeros as necessary. 0 means no padding (default).)--"},
  };

  wsm_data["absorption_cia_dataAddCIARecord"] = {
      .desc =
          R"--(Takes CIARecord as input and appends the results in the appropriate place.

If CIARecord has same species as species in *absorption_cia_data*, then the array
position is used to append all of the CIARecord into the array.  If clobber
evaluates as true, cia_record overwrites the appropriate *absorption_cia_data*.  If
species in cia_record are not in *absorption_cia_data*, the CIARecord is pushed back.
)--",
      .author    = {"Richard Larsson"},
      .out       = {"absorption_cia_data"},
      .in        = {"absorption_cia_data"},
      .gin       = {"cia_record", "clobber"},
      .gin_type  = {"CIARecord", "Index"},
      .gin_value = {std::nullopt, Index{0}},
      .gin_desc  = {R"--(CIA record to append to *absorption_cia_data*.)--",
                    R"--(If true, the new input clobbers the old cia data.)--"},
  };

  wsm_data["absorption_cia_dataReadFromCIA"] = {
      .desc =
          R"--(Read data from a CIA data file for all CIA molecules defined
in *absorption_species*.

The units in the HITRAN file are:
 - Frequency: cm^(-1)
 - Binary absorption cross-section: cm^5 molec^(-2)

Upon reading we convert this to the ARTS internal SI units 
of Hz and m^5 molec^(-2).
)--",
      .author    = {"Oliver Lemke"},
      .out       = {"absorption_cia_data"},
      .in        = {"absorption_species"},
      .gin       = {"catalogpath"},
      .gin_type  = {"String"},
      .gin_value = {std::nullopt},
      .gin_desc  = {R"--(Path to the CIA catalog directory.)--"},
  };

  wsm_data["absorption_cia_dataReadFromXML"] = {
      .desc =
          R"--(Read data from a CIA XML file and check that all CIA tags defined
in *absorption_species* are present in the file.

The units of the data are described in *absorption_cia_dataReadFromCIA*.
)--",
      .author    = {"Oliver Lemke"},
      .out       = {"absorption_cia_data"},
      .in        = {"absorption_species"},
      .gin       = {"filename"},
      .gin_type  = {"String"},
      .gin_value = {String("")},
      .gin_desc  = {R"--(Name of the XML file.)--"},
  };

  wsm_data["absorption_cia_dataReadSpeciesSplitCatalog"] = {
      .desc      = R"--(Reads a species split CIA dataset.
)--",
      .author    = {"Richard Larsson"},
      .out       = {"absorption_cia_data"},
      .in        = {"absorption_species"},
      .gin       = {"basename", "ignore_missing"},
      .gin_type  = {"String", "Index"},
      .gin_value = {std::nullopt, Index{0}},
      .gin_desc =
          {R"--(The path to the split catalog files)--",
           R"--(Flag to continue in case nothing is found [0 throws, 1 continues])--"},
  };

  wsm_data["absorption_predefined_model_dataReadSpeciesSplitCatalog"] = {
      .desc =
          R"--(Reads *absorption_predefined_model_data* catalog but only for *absorption_species*

If ``name_missing`` is true, missing models are set to named model, which is the most
common form of a predefined model.
)--",
      .author    = {"Richard Larsson"},
      .out       = {"absorption_predefined_model_data"},
      .in        = {"absorption_species"},
      .gin       = {"basename", "name_missing", "ignore_missing"},
      .gin_type  = {"String", "Index", "Index"},
      .gin_value = {std::nullopt, Index{1}, Index{0}},
      .gin_desc =
          {R"--(The path to the split catalog files)--",
           R"--(Flag to name models that are missing)--",
           R"--(Flag to otherwise (if not name_missing is true) ignore missing models)--"},
  };

  wsm_data["atmospheric_fieldRegrid"] = {
      .desc =
          R"--(Regrid the input atmospheric field parameter to a new grid.

The atmospheric field parameter will have a *GriddedField3* with the input grid
after the regridding.
)--",
      .author = {"Richard Larsson"},
      .out    = {"atmospheric_field"},
      .in     = {"atmospheric_field"},
      .gin    = {"parameter", "alt", "lat", "lon", "extrapolation"},
      .gin_type =
          {"AtmKey,SpeciesEnum,SpeciesIsotope,QuantumIdentifier,ScatteringSpeciesProperty",
           "AscendingGrid",
           "AscendingGrid",
           "AscendingGrid",
           "String"},
      .gin_value = {std::nullopt,
                    std::nullopt,
                    std::nullopt,
                    std::nullopt,
                    String{"Nearest"}},
      .gin_desc =
          {"The parameter to regrid",
           "The altitude grid",
           "The latitude grid",
           "The longitude grid",
           "The extrapolation to use (post regridding - pre regridding the current extrapolation is used)"},
  };

  wsm_data["atmospheric_fieldRegridAll"] = {
      .desc =
          R"--(Regrid all parameters of the input atmospheric field to a new grid

The atmospheric field will have a *GriddedField3* with the input grid
after the regridding at all positions.
)--",
      .author   = {"Richard Larsson"},
      .out      = {"atmospheric_field"},
      .in       = {"atmospheric_field"},
      .gin      = {"alt", "lat", "lon", "extrapolation"},
      .gin_type = {"AscendingGrid", "AscendingGrid", "AscendingGrid", "String"},
      .gin_value = {std::nullopt,
                    std::nullopt,
                    std::nullopt,
                    String{"Nearest"}},
      .gin_desc =
          {"The altitude grid",
           "The latitude grid",
           "The longitude grid",
           "The extrapolation to use (post regridding - pre regridding the current extrapolation is used)"},
  };

  wsm_data["absorption_speciesDefineAll"] = {
      .desc   = R"--(Sets *absorption_species* [i][0] to all species in ARTS
)--",
      .author = {"Richard Larsson"},
      .out    = {"absorption_species"},
  };

  wsm_data["absorption_speciesSet"] = {
      .desc      = R"--(Set up a list of absorption species tag groups.

Workspace variables like *absorption_species* contain several tag
groups. Each tag group contains one or more tags. This method converts
descriptions of tag groups given in the keyword to the ARTS internal
representation (an *ArrayOfArrayOfSpeciesTag*). A tag group selects
spectral features which belong to the same species.

A tag is defined in terms of the name of the species, isotopologue, and a
range of frequencies. Species are named after the standard chemical
names, e.g., ``"O3"``. Isotopologues are given by the last digit of the atomic
weight, i.g., ``"O3-668"`` for the asymmetric ozone molecule including an
oxygen 18 atom. Groups of transitions are specified by giving a lower
and upper limit of a frequency range, e.g., ``"O3-666-500e9-501e9"``.

The symbol ``"*"`` acts as a wild card. Furthermore, frequency range or
frequency range and isotopologue may be omitted.

Example:

>>> species = [ "O3-666-500e9-501e9, O3-686", "O3", "H2O-PWR98" ]

   The first tag group selects all O3-666 lines between 500 and
   501 GHz plus all O3-686 lines. 

   The second tag group selects all remaining O3 transitions.

   The third tag group selects H2O, with one of the complete
   absorption models (Rosenkranz 98). No spectrocopic line catalogue
   data will be used for that third tag group.  For more available full
   absorption models see *propagation_matrixAddPredefined*

   Note that order of tag groups in the species list matters. In our
   example, changing the order of the first two tag group will give
   different results: as ``"O3"`` already selects all O3 transitions,
   no lines will remain to be selected by the
   ``"O3-666-500e9-501e9, O3-686"`` tag.

For CIA species the tag consists of the two involved species and
a dataset index. CIA species can be defined for multiple regions
The dataset index determines which region to use from the corresponding
CIARecord in *absorption_cia_data*.

Example

>>> species = [ "N2-CIA-N2-0, N2-CIA-N2-1" ]

For Hitran cross section species the tag consists of the species and
the tagtype XFIT, e.g. CFC11-XFIT. The data for the species must be
available in the *absorption_xsec_fit_data* variable.
)--",
      .author    = {"Stefan Buehler"},
      .out       = {"absorption_species"},
      .gin       = {"species"},
      .gin_type  = {"ArrayOfString"},
      .gin_value = {std::nullopt},
      .gin_desc =
          {R"--(Specify one String for each tag group that you want to create. Inside the String, separate the tags by commas (plus optional blanks).)--"},
  };

  wsm_data["atmospheric_fieldIGRF"] = {
      .desc      = R"--(Use IGRF to compute the magnetic field at each point.

The IGRF model is a model of the Earth's magnetic field. It is based on
spherical harmonics and is only valid for a limited time period.
)--",
      .author    = {"Richard Larsson"},
      .out       = {"atmospheric_field"},
      .in        = {"atmospheric_field"},
      .gin       = {"time"},
      .gin_type  = {"Time"},
      .gin_value = {Time{}},
      .gin_desc  = {"Time of data to use"},
  };

  wsm_data["atmospheric_fieldInit"] = {
      .desc =
          R"--(Initialize the atmospheric field with some altitude and isotopologue ratios

See *IsoRatioOption* for valid ``default_isotopologue``.
)--",
      .author    = {"Richard Larsson"},
      .out       = {"atmospheric_field"},
      .gin       = {"toa", "default_isotopologue"},
      .gin_type  = {"Numeric", "String"},
      .gin_value = {std::nullopt, String{"Builtin"}},
      .gin_desc  = {R"--(Top of atmosphere altitude [m].)--",
                    "Default option for the isotopologue ratios"},
  };

  wsm_data["atmospheric_pointInit"] = {
      .desc =
          R"--(Initialize an atmospheric point with some isotopologue ratios

See *IsoRatioOption* for valid ``default_isotopologue``.
)--",
      .author    = {"Richard Larsson"},
      .out       = {"atmospheric_point"},
      .gin       = {"default_isotopologue"},
      .gin_type  = {"String"},
      .gin_value = {String{"Builtin"}},
      .gin_desc  = {"Default option for the isotopologue ratios"},
  };

  wsm_data["transmission_matrix_backgroundFromPathPropagationBack"] = {
      .desc =
          R"--(Sets *transmission_matrix_background* to back of *ray_path_transmission_matrix_cumulative*
)--",
      .author = {"Richard Larsson"},
      .out    = {"transmission_matrix_background"},
      .in     = {"ray_path_transmission_matrix_cumulative"},
  };

  wsm_data["transmission_matrix_backgroundFromPathPropagationFront"] = {
      .desc =
          R"--(Sets *transmission_matrix_background* to front of *ray_path_transmission_matrix_cumulative*
)--",
      .author = {"Richard Larsson"},
      .out    = {"transmission_matrix_background"},
      .in     = {"ray_path_transmission_matrix_cumulative"},
  };

  wsm_data["ray_path_zeeman_magnetic_fieldFromPath"] = {
      .desc      = R"--(Sets A path of Zeeman effec magnetic field properties.

This will return a list of magnetic field properties along the path.
The magnetic properties in Zeeman coordinates are the absolute strength [H],
the angle between the magnetic field and the line of sight [theta], and the
the rotation of the magnetic field in the plane perpendicular to the line of
sight [eta].
)--",
      .author    = {"Richard Larsson"},
      .gout      = {"ray_path_zeeman_magnetic_field"},
      .gout_type = {"ArrayOfVector3"},
      .gout_desc = {R"--(Along-the-path [H, theta, eta])--"},
      .in        = {"ray_path", "ray_path_atmospheric_point"},
  };

  wsm_data["ecs_dataAddMakarov2020"] = {
      .desc   = R"--(Sets the O2-66 microwave band data for ECS.
)--",
      .author = {"Richard Larsson"},
      .out    = {"ecs_data"},
      .in     = {"ecs_data"},
  };

  wsm_data["ecs_dataAddTran2011"] = {
      .desc   = R"--(Sets the CO2-626, CO2-628, and CO2-636 band data for ECS.

Sets CO2 species
)--",
      .author = {"Richard Larsson"},
      .out    = {"ecs_data"},
      .in     = {"ecs_data"},
  };

  wsm_data["ecs_dataAddRodrigues1997"] = {
      .desc   = R"--(Sets the CO2-626, CO2-628, and CO2-636 band data for ECS.

Sets N2 and O2 speces
)--",
      .author = {"Richard Larsson"},
      .out    = {"ecs_data"},
      .in     = {"ecs_data"},
  };

  wsm_data["ecs_dataInit"] = {
      .desc   = R"--(Resets/initializes the ECS data.
)--",
      .author = {"Richard Larsson"},
      .out    = {"ecs_data"},
  };

  wsm_data["ecs_dataAddMeanAir"] = {
      .desc      = R"--(Sets ECS data for air from other data if available.
)--",
      .author    = {"Richard Larsson"},
      .out       = {"ecs_data"},
      .in        = {"ecs_data"},
      .gin       = {"vmrs", "species"},
      .gin_type  = {"Vector", "ArrayOfSpeciesEnum"},
      .gin_value = {std::nullopt, std::nullopt},
      .gin_desc  = {R"--(VMRs of air species)--", R"--(Air species)--"},
  };

  wsm_data["ray_path_atmospheric_pointExtendInPressure"] = {
      .desc      = R"--(Gets the atmospheric points along the path.
)--",
      .author    = {"Richard Larsson"},
      .out       = {"ray_path_atmospheric_point"},
      .in        = {"ray_path_atmospheric_point"},
      .gin       = {"extended_max_pressure",
                    "extended_min_pressure",
                    "extrapolation_option"},
      .gin_type  = {"Numeric", "Numeric", "String"},
      .gin_value = {Numeric{NAN}, Numeric{NAN}, String{"Nearest"}},
      .gin_desc  = {R"--(Maximum pressure to extend to.)--",
                    R"--(Minimum pressure to extend to.)--",
                    R"--(Extrapolation option.)--"},
  };

  wsm_data["frequency_gridWindShift"] = {
      .desc =
          R"--(Applies wind shift to the *frequency_grid* for the local frequency grid.

Also sets *frequency_grid_wind_shift_jacobian*.

If the wind is 0 or nan
)--",
      .author = {"Richard Larsson"},
      .out    = {"frequency_grid", "frequency_grid_wind_shift_jacobian"},
      .in     = {"frequency_grid", "atmospheric_point", "ray_path_point"},
  };

  wsm_data["ray_path_atmospheric_pointExtendInPressure"] = {
      .desc      = R"--(Gets the atmospheric points along the path.
)--",
      .author    = {"Richard Larsson"},
      .out       = {"ray_path_atmospheric_point"},
      .in        = {"ray_path_atmospheric_point"},
      .gin       = {"extended_max_pressure",
                    "extended_min_pressure",
                    "extrapolation_option"},
      .gin_type  = {"Numeric", "Numeric", "String"},
      .gin_value = {Numeric{NAN}, Numeric{NAN}, String{"Nearest"}},
      .gin_desc  = {R"--(Maximum pressure to extend to.)--",
                    R"--(Minimum pressure to extend to.)--",
                    R"--(Extrapolation option.)--"},
  };

  wsm_data["ray_path_atmospheric_pointFromPath"] = {
      .desc   = R"--(Gets the atmospheric points along the path.
)--",
      .author = {"Richard Larsson"},
      .out    = {"ray_path_atmospheric_point"},
      .in     = {"ray_path", "atmospheric_field"},
  };

  wsm_data["ray_path_transmission_matrix_cumulativeFromPath"] = {
      .desc =
          R"--(Sets *ray_path_transmission_matrix_cumulative* by forward iteration of *ray_path_transmission_matrix*
)--",
      .author = {"Richard Larsson"},
      .out    = {"ray_path_transmission_matrix_cumulative"},
      .in     = {"ray_path_transmission_matrix"},
  };

  wsm_data["ray_path_frequency_gridFromPath"] = {
      .desc   = R"--(Gets the frequency grid along the path.
)--",
      .author = {"Richard Larsson"},
      .out    = {"ray_path_frequency_grid",
                 "ray_path_frequency_grid_wind_shift_jacobian"},
      .in     = {"frequency_grid", "ray_path", "ray_path_atmospheric_point"},
  };

  wsm_data["ray_path_propagation_matrixFromPath"] = {
      .desc =
          R"--(Gets the propagation matrix and non-LTE source term along the path.

The calculations are in parallel if the program is not in parallel already.

Also outputs the *ray_path_frequency_grid* as a side effect (of wind).
)--",
      .author         = {"Richard Larsson"},
      .out            = {"ray_path_propagation_matrix",
                         "ray_path_propagation_matrix_source_vector_nonlte",
                         "ray_path_propagation_matrix_jacobian",
                         "ray_path_propagation_matrix_source_vector_nonlte_jacobian"},
      .in             = {"propagation_matrix_agenda",
                         "ray_path_frequency_grid",
                         "ray_path_frequency_grid_wind_shift_jacobian",
                         "jacobian_targets",
                         "ray_path",
                         "ray_path_atmospheric_point"},
      .pass_workspace = true,
  };

  wsm_data["select_species_listCollectAbsorption"] = {
      .desc =
          R"--(Selects all main absorbers from the absorption data.
)--",
      .author = {"Richard Larsson"},
      .out    = {"select_species_list"},
      .in     = {"absorption_predefined_model_data",
                 "absorption_xsec_fit_data",
                 "absorption_cia_data",
                 "absorption_bands"},
  };

  wsm_data["ray_path_propagation_matrix_species_splitFromPath"] = {
      .desc =
          R"--(As *ray_path_propagation_matrixFromPath* but the output is only for the selected species.

The outer dimension of the output arrays are the size of the species selection list.  The inner dimensions
are as per *ray_path_propagation_matrixFromPath*.
)--",
      .author = {"Richard Larsson"},
      .gout =
          {"ray_path_propagation_matrix_species_split",
           "ray_path_propagation_matrix_source_vector_nonlte_species_split",
           "ray_path_propagation_matrix_jacobian_species_split",
           "ray_path_propagation_matrix_source_vector_nonlte_jacobian_species_split"},
      .gout_type = {"ArrayOfArrayOfPropmatVector",
                    "ArrayOfArrayOfStokvecVector",
                    "ArrayOfArrayOfPropmatMatrix",
                    "ArrayOfArrayOfStokvecMatrix"},
      .gout_desc =
          {R"--(Propagation matrix for selected species)--",
           R"--(Non-LTE source vector for selected species)--",
           R"--(Jacobian of propagation matrix for selected species)--",
           R"--(Jacobian of non-LTE source vector for selected species)--"},
      .in             = {"propagation_matrix_agenda",
                         "ray_path_frequency_grid",
                         "ray_path_frequency_grid_wind_shift_jacobian",
                         "jacobian_targets",
                         "ray_path",
                         "ray_path_atmospheric_point",
                         "select_species_list"},
      .pass_workspace = true,
  };

  wsm_data["ray_path_propagation_matrix_scatteringFromPath"] = {
      .desc =
          R"--(Gets the propagation matrix for scattering along the path.

The calculations are in parallel if the program is not in parallel already.
)--",
      .author         = {"Richard Larsson"},
      .out            = {"ray_path_propagation_matrix_scattering"},
      .in             = {"propagation_matrix_scattering_agenda",
                         "ray_path_frequency_grid",
                         "ray_path_atmospheric_point"},
      .pass_workspace = true,
  };

  wsm_data["ray_path_propagation_matrixAddScattering"] = {
      .desc =
          R"--(Adds the scattering part of the propagation matrix to the rest along the path.

The calculations are in parallel if the program is not in parallel already.
)--",
      .author = {"Richard Larsson"},
      .out    = {"ray_path_propagation_matrix"},
      .in     = {"ray_path_propagation_matrix",
                 "ray_path_propagation_matrix_scattering"},
  };

  wsm_data["ray_path_spectral_radiance_sourceAddScattering"] = {
      .desc =
          R"--(Adds the scattering part of the propagation matrix to the rest along the path.

The calculations are in parallel if the program is not in parallel already.
)--",
      .author = {"Richard Larsson"},
      .out    = {"ray_path_spectral_radiance_source"},
      .in     = {"ray_path_spectral_radiance_source",
                 "ray_path_spectral_radiance_scattering",
                 "ray_path_propagation_matrix"},
  };

  wsm_data["ray_path_spectral_radiance_sourceFromPropmat"] = {
      .desc   = R"--(Gets the source term along the path.
)--",
      .author = {"Richard Larsson"},
      .out    = {"ray_path_spectral_radiance_source",
                 "ray_path_spectral_radiance_source_jacobian"},
      .in     = {"ray_path_propagation_matrix",
                 "ray_path_propagation_matrix_source_vector_nonlte",
                 "ray_path_propagation_matrix_jacobian",
                 "ray_path_propagation_matrix_source_vector_nonlte_jacobian",
                 "ray_path_frequency_grid",
                 "ray_path_atmospheric_point",
                 "jacobian_targets"},
  };

  wsm_data["absorption_predefined_model_dataAddWaterMTCKD400"] = {
      .desc      = R"--(Sets the data for MT CKD 4.0 Water model

Note that the vectors must have the same length, and that wavenumbers must be growing
at a constant rate.  The minimum length is 4.

Note also that as this is predefined model data, the units of the values of the vectors
must be as described by each vector.
)--",
      .author    = {"Richard Larsson"},
      .out       = {"absorption_predefined_model_data"},
      .in        = {"absorption_predefined_model_data"},
      .gin       = {"ref_temp",
                    "ref_press",
                    "ref_h2o_vmr",
                    "self_absco_ref",
                    "for_absco_ref",
                    "wavenumbers",
                    "self_texp"},
      .gin_type  = {"Numeric",
                    "Numeric",
                    "Numeric",
                    "Vector",
                    "Vector",
                    "Vector",
                    "Vector"},
      .gin_value = {std::nullopt,
                    std::nullopt,
                    std::nullopt,
                    std::nullopt,
                    std::nullopt,
                    std::nullopt,
                    std::nullopt},
      .gin_desc  = {R"--(Reference temperature)--",
                    R"--(Reference pressure)--",
                    R"--(Reference volume mixing ratio of water)--",
                    R"--(Self absorption [1/(cm-1 molecules/cm^2])--",
                    R"--(Foreign absorption [1/(cm-1 molecules/cm^2)])--",
                    R"--(Wavenumbers [cm-1])--",
                    R"--(Self temperature exponent [-])--"},
  };

  wsm_data["absorption_predefined_model_dataInit"] = {
      .desc   = R"--(Initialize the predefined model data
)--",
      .author = {"Richard Larsson"},
      .out    = {"absorption_predefined_model_data"},
  };

  wsm_data["propagation_matrixAddCIA"] = {
      .desc =
          R"--(Calculate absorption coefficients per tag group for HITRAN CIA continua.

This interpolates the cross sections from *absorption_cia_data*.

The robust option is intended only for testing. Do not use for normal
runs, since subsequent functions will not be able to deal with NAN values.
)--",
      .author    = {"Stefan Buehler, Oliver Lemke"},
      .out       = {"propagation_matrix", "propagation_matrix_jacobian"},
      .in        = {"propagation_matrix",
                    "propagation_matrix_jacobian",
                    "select_species",
                    "jacobian_targets",
                    "frequency_grid",
                    "atmospheric_point",
                    "absorption_cia_data"},
      .gin       = {"T_extrapolfac", "ignore_errors"},
      .gin_type  = {"Numeric", "Index"},
      .gin_value = {Numeric{0.5}, Index{0}},
      .gin_desc =
          {R"--(Temperature extrapolation factor (relative to grid spacing).)--",
           R"--(Set to 1 to suppress runtime errors (and return NAN values instead).)--"},
  };

  wsm_data["propagation_matrixAddFaraday"] = {
      .desc   = R"--(Calculates absorption matrix describing Faraday rotation.

Faraday rotation is a change of polarization state of an
electromagnetic wave propagating through charged matter by
interaction with a magnetic field. Hence, this method requires
*absorption_species* to contain 'free_electrons' and electron content field
(as part of ``vmr_field``) as well as magnetic field (``mag_u_field``,
``mag_v_field``, ``mag_w_field``) to be specified.

Faraday rotation affects Stokes parameters 2 and 3 (but not
intensity!). Therefore, this method requires stokes_dim>2.

Like all 'propagation_matrixAdd*' methods, the method is additive,
i.e., does not overwrite the propagation matrix *propagation_matrix*,
but adds further contributions.
)--",
      .author = {"Patrick Eriksson"},
      .out    = {"propagation_matrix", "propagation_matrix_jacobian"},
      .in     = {"propagation_matrix",
                 "propagation_matrix_jacobian",
                 "frequency_grid",
                 "absorption_species",
                 "select_species",
                 "jacobian_targets",
                 "atmospheric_point",
                 "ray_path_point"},
  };

  wsm_data["propagation_matrixAddPredefined"] = {
      .desc =
          R"--(Adds all of the predefined models in *absorption_species* to the propagation_matrix

Only supports temperature and wind speed derivatives

Available models:

- O2-MPM2020:
  60 GHz and 118 GHz lines only (no continua, no higher Hz line centers) 

  Dmitriy S. Makarov, Mikhail Yu. Tretyakov, Philip W. Rosenkranz, JQSRT 243, 2020, Revision of the 
  60-GHz atmospheric oxygen absorption band models for practical use, 
  https://doi.org/10.1016/j.jqsrt.2019.106798

- H2O-ForeignContCKDMT350:
  Foreign continua.  Expects H2O line center cutoff at 25 cm-1

  CKD_MTv3.50 H2O foreign continuum from the FORTRAN77 code written by Atmospheric and Environmental Research Inc. (AER),
  Radiation and Climate Group 131 Hartwell Avenue Lexington, MA 02421, USA
  http://www.rtweb.aer.com/continuum_frame.html

- H2O-SelfContCKDMT350:
  Self continua.  Expects H2O line center cutoff at 25 cm-1

  CKD_MTv3.50 H2O self continuum from the FORTRAN77 code written by Atmospheric and Environmental Research Inc. (AER),
  Radiation and Climate Group 131 Hartwell Avenue Lexington, MA 02421, USA
  http://www.rtweb.aer.com/continuum_frame.html

- H2O-ForeignContCKDMT320:
  Foreign continua.  Expects H2O line center cutoff at 25 cm-1

  CKD_MTv3.20 H2O foreign continuum from the FORTRAN77 code written by Atmospheric and Environmental Research Inc. (AER),
  Radiation and Climate Group 131 Hartwell Avenue Lexington, MA 02421, USA
  http://www.rtweb.aer.com/continuum_frame.html

- H2O-SelfContCKDMT320:
  Self continua.  Expects H2O line center cutoff at 25 cm-1

  CKD_MTv3.20 H2O self continuum from the FORTRAN77 code written by Atmospheric and Environmental Research Inc. (AER),
  Radiation and Climate Group 131 Hartwell Avenue Lexington, MA 02421, USA
  http://www.rtweb.aer.com/continuum_frame.html

- H2O-SelfContCKDMT400:
  Self continuum for water.  General reference: Mlawer et al. (2012), doi:10.1098/rsta.2011.0295

  Our code is reimplemented based on original Fortran90 code that is/was/will-be-made available via hitran.org

  Note that this model comes with the copyright statement [1].

  Note also that this model requires *absorption_predefined_model_data* to contain relevant data set either using
  *absorption_predefined_model_dataAddWaterMTCKD400* or via some file reading routine.

- H2O-ForeignContCKDMT400:
  Foreign continuum for water.  General reference: Mlawer et al. (2012), doi:10.1098/rsta.2011.0295

  Our code is reimplemented based on original Fortran90 code that is/was/will-be-made available via hitran.org

  Note that this model comes with the copyright statement [1].

  Note also that this model requires *absorption_predefined_model_data* to contain relevant data set either using
  *absorption_predefined_model_dataAddWaterMTCKD400* or via some file reading routine.

- H2O-ForeignContStandardType:
  Water microwave continua

  P. W. Rosenkranz., Radio Science, 33(4), 919, 1998 and
  Radio Science, Vol. 34(4), 1025, 1999.

- H2O-SelfContStandardType:
  Water microwave continua

  P. W. Rosenkranz., Radio Science, 33(4), 919, 1998 and
  Radio Science, Vol. 34(4), 1025, 1999.

- H2O-MPM89:
  Microwave water absorption model

  H. J. Liebe, Int. J. Infrared and Millimeter Waves, 10(6), 1989, 631.

- H2O-PWR98:
  Microwave water absorption model

  P. W. Rosenkranz., Radio Science, 33(4), 919, 1998 and
  Radio Science, Vol. 34(4), 1025, 1999.

- H2O-PWR2021:
  Microwave water absorption model developed by P.W. Rosenkranz.

  Our code is reimplemented based on the Fortran code available at http://cetemps.aquila.infn.it/mwrnet/lblmrt_ns.html

- H2O-PWR2022:
  Microwave water absorption model developed by P.W. Rosenkranz.

  Our code is reimplemented based on the Fortran code available at http://cetemps.aquila.infn.it/mwrnet/lblmrt_ns.html

- CO2-CKDMT252:
  MT CKD absorption for CO2

  This absorption model is taken from the FORTRAN77 code of
  CKD_MT version 2.50 written by<br>
  Atmospheric and Environmental Research Inc. (AER),<br>
  Radiation and Climate Group<br>
  131 Hartwell Avenue<br>
  Lexington, MA 02421, USA<br>
  http://www.rtweb.aer.com/continuum_frame.html

- O2-CIAfunCKDMT100:
  CIA for oxygen from MT CKD

  F. Thibault, V. Menoux, R. Le Doucen, L. Rosenman,
  J.-M. Hartmann, Ch. Boulet,<br>
  Infrared collision-induced absorption by O2 near 6.4 microns for
  atmospheric applications: measurements and emprirical modeling,<br>
  Appl. Optics, 35, 5911-5917, (1996).

  This absorption model is taken from the FORTRAN77 code of
  CKD_MT version 1.00 written by<br>
  Atmospheric and Environmental Research Inc. (AER),<br>
  Radiation and Climate Group<br>
  131 Hartwell Avenue<br>
  Lexington, MA 02421, USA<br>
  http://www.rtweb.aer.com/continuum_frame.html

- O2-MPM89:
  Oxygen microwave absorption model

  Reference: H. J. Liebe and G. A. Hufford and M. G. Cotton,<br>
  <i>Propagation modeling of moist air and suspended water/ice
  particles at frequencies below 1000 GHz</i>,<br>
  AGARD 52nd Specialists Meeting of the Electromagnetic Wave
  Propagation Panel,<br> Palma de Mallorca, Spain, 1993, May 17-21

- O2-PWR98:
  Oxygen microwave absorption model

  P.W. Rosenkranz, CHAP. 2 and appendix, in ATMOSPHERIC REMOTE SENSING
  BY MICROWAVE RADIOMETRY (M.A. Janssen, ed., 1993).
  H.J. Liebe et al, JQSRT V.48, PP.629-643 (1992).
  M.J. Schwartz, Ph.D. thesis, M.I.T. (1997).
  SUBMILLIMETER LINE INTENSITIES FROM HITRAN96.

- O2-PWR2021:
  Oxygen microwave absorption model developed by P.W. Rosenkranz.

  Our code is reimplemented based on the Fortran code available at http://cetemps.aquila.infn.it/mwrnet/lblmrt_ns.html

- O2-PWR2022:
  Oxygen microwave absorption model developed by P.W. Rosenkranz.

  Our code is reimplemented based on the Fortran code available at http://cetemps.aquila.infn.it/mwrnet/lblmrt_ns.html

- O2-SelfContStandardType:
  Microwave continua term

  Reference: P. W. Rosenkranz, Chapter 2, in M. A. Janssen, <br>
  <I>Atmospheric Remote Sensing by Microwave Radiometry</i>,<br>
  John Wiley & Sons, Inc., 1993.<br>
  <br>
  Reference: H. J. Liebe and G. A. Hufford and M. G. Cotton,<br>
  <i>Propagation modeling of moist air and suspended water/ice
  particles at frequencies below 1000 GHz</i>,<br>
  AGARD 52nd Specialists Meeting of the Electromagnetic Wave
  Propagation Panel,<br> Palma de Mallorca, Spain, 1993, May 17-21

- O2-TRE05:
  Oxygen microwave absorption model

  References: H. J. Liebe and G. A. Hufford and M. G. Cotton,<br>
  <i>Propagation modeling of moist air and suspended water/ice
  particles at frequencies below 1000 GHz</i>,<br>
  AGARD 52nd Specialists Meeting of the Electromagnetic Wave
  Propagation Panel,<br> Palma de Mallorca, Spain, 1993, May 17-21

  M.Yu. Tretyakov, M.A. Koshelev, V.V. Dorovskikh,
  D.S. Makarov, P.W. Rosenkranz; 60-GHz oxygen band: precise broadening and central frequencies
  of fine-structure lines, absolute absorption profile
  at atmospheric pressure, and revision of mixing coefficients
  doi:10.1016/j.jms.2004.11.011

- O2-v0v0CKDMT100:
  MT CKD

  CKD_MT 1.00 implementation of oxygen collision induced fundamental model of
  O2 continuum formulated by
  Mate et al. over the spectral region 7550-8486 cm-1:
  B. Mate, C. Lugez, G.T. Fraser, W.J. Lafferty,
  "Absolute Intensities for the O2 1.27 micron
  continuum absorption",
  J. Geophys. Res., 104, 30,585-30,590, 1999.

  Also, refer to the paper "Observed  Atmospheric
  Collision Induced Absorption in Near Infrared Oxygen Bands",
  Mlawer, Clough, Brown, Stephen, Landry, Goldman, & Murcray,
  Journal of Geophysical Research (1997).

  This absorption model is taken from the FORTRAN77 code of
  CKD_MT version 1.00 written by<br>
  Atmospheric and Environmental Research Inc. (AER),<br>
  Radiation and Climate Group<br>
  131 Hartwell Avenue<br>
  Lexington, MA 02421, USA<br>
  http://www.rtweb.aer.com/continuum_frame.html<br>
  <br>

- O2-v1v0CKDMT100:
  MT CKD

  Mlawer, Clough, Brown, Stephen, Landry, Goldman, Murcray,<br>
  Observed  Atmospheric Collision Induced Absorption in Near Infrared Oxygen Bands,<br>
  J. Geophys. Res., 103, D4, 3859-3863, 1998.

  This absorption model is taken from the FORTRAN77 code of
  CKD_MT version 1.00 written by<br>
  Atmospheric and Environmental Research Inc. (AER),<br>
  Radiation and Climate Group<br>
  131 Hartwell Avenue<br>
  Lexington, MA 02421, USA<br>
  http://www.rtweb.aer.com/continuum_frame.html<br>

- O2-visCKDMT252:
  MT CKD

  O2 continuum formulated by Greenblatt et al. over the spectral region
  8797-29870 cm-1:  "Absorption Coefficients of Oxygen Between 
  330 and 1140 nm, G.D. Green blatt, J.J. Orlando, J.B. Burkholder,
  and A.R. Ravishabkara,  J. Geophys. Res., 95, 18577-18582, 1990.

  This absorption model is taken from the FORTRAN77 code of
  CKD_MT version 2.50 written by<br>
  Atmospheric and Environmental Research Inc. (AER),<br>
  Radiation and Climate Group<br>
  131 Hartwell Avenue<br>
  Lexington, MA 02421, USA<br>
  http://www.rtweb.aer.com/continuum_frame.html<br>

- N2-CIAfunCKDMT252:
  MT CKD

  Lafferty, W.J., A.M. Solodov,A. Weber, W.B. Olson and
  J._M. Hartmann,<br>
  Infrared collision-induced absorption by
  N2 near 4.3 microns for atmospheric applications:
  Measurements and emprirical modeling, <br>
  Appl. Optics, 35, 5911-5917, (1996)

  This absorption model is taken from the FORTRAN77 code of
  CKD_MT version 1.00 written by<br>
  Atmospheric and Environmental Research Inc. (AER),<br>
  Radiation and Climate Group<br>
  131 Hartwell Avenue<br>
  Lexington, MA 02421, USA<br>
  http://www.rtweb.aer.com/continuum_frame.html

- N2-CIArotCKDMT252:
  MT CKD

  Borysow, A, and L. Frommhold,<br>
  Collision-induced rototranslational absorption spectra of N2-N2
  pairs for temperatures from 50 to 300 K,<br>
  The Astrophysical Journal, 311, 1043-1057, 1986.

  This absorption model is taken from the FORTRAN77 code of
  CKD_MT version 1.00 written by<br>
  Atmospheric and Environmental Research Inc. (AER),<br>
  Radiation and Climate Group<br>
  131 Hartwell Avenue<br>
  Lexington, MA 02421, USA<br>
  http://www.rtweb.aer.com/continuum_frame.html

- N2-SelfContStandardType:
  Microwave nitrogen absorption continua

  Reference: P. W. Rosenkranz, Chapter 2, in M. A. Janssen, <br>
  <I>Atmospheric Remote Sensing by Microwave Radiometry</i>,<br>
  John Wiley & Sons, Inc., 1993.

- N2-SelfContMPM93:
  Microwave nitrogen absorption continua from MPM93 model

  Reference: H. J. Liebe and G. A. Hufford and M. G. Cotton,<br>
  <i>Propagation modeling of moist air and suspended water/ice
  particles at frequencies below 1000 GHz</i>,<br>
  AGARD 52nd Specialists Meeting of the Electromagnetic Wave
  Propagation Panel,<br> Palma de Mallorca, Spain, 1993, May 17-21

- N2-SelfContPWR2021:
  Microwave nitrogen absorption continua developed by P.W. Rosenkranz.

  Note that this also includes O2-N2 and O2-O2 collision-induced absorption and is
  only applicable to Earth

  Our code is reimplemented based on the Fortran code available at http://cetemps.aquila.infn.it/mwrnet/lblmrt_ns.html

- liquidcloud-ELL07:
  Water droplet absorption

  W. J. Ellison, <br>
  <i>Permittivity of Pure Water, at Standard Atmospheric Pressure, over the
  Frequency Range 0-25 THz and Temperature Range 0-100C</i>,<br>
  J. Phys. Chem. Ref. Data, Vol. 36, No. 1, 2007
)--",
      .author = {"Richard Larsson"},
      .out    = {"propagation_matrix", "propagation_matrix_jacobian"},
      .in     = {"propagation_matrix",
                 "propagation_matrix_jacobian",
                 "absorption_predefined_model_data",
                 "select_species",
                 "jacobian_targets",
                 "frequency_grid",
                 "atmospheric_point"},
  };

  wsm_data["propagation_matrixAddXsecFit"] = {
      .desc =
          R"--(Calculate absorption cross sections per tag group for HITRAN xsec species.

This broadens the cross section data from *absorption_xsec_fit_data* and
interpolates it onto the current *frequency_grid*.

Model data needs to be read in with *absorption_xsec_fit_dataReadSpeciesSplitCatalog* before calling
this method.
)--",
      .author    = {"Oliver Lemke"},
      .out       = {"propagation_matrix", "propagation_matrix_jacobian"},
      .in        = {"propagation_matrix",
                    "propagation_matrix_jacobian",
                    "select_species",
                    "jacobian_targets",
                    "frequency_grid",
                    "atmospheric_point",
                    "absorption_xsec_fit_data"},
      .gin       = {"force_p", "force_t"},
      .gin_type  = {"Numeric", "Numeric"},
      .gin_value = {Numeric{-1}, Numeric{-1}},
      .gin_desc  = {R"--(Positive value forces constant pressure [Pa].)--",
                    R"--(Positive value forces constant temperature [K].)--"},
  };

  wsm_data["propagation_matrix_scatteringSpectralInit"] = {
      .desc =
          R"--(Initialize *propagation_matrix_scattering* and co to zeroes.

This method must be used inside *propagation_matrix_scattering_spectral_agenda* and then be called first.
)--",
      .author = {"Richard Larsson"},
      .out =
          {
              "propagation_matrix_scattering",
              "absorption_vector_scattering",
              "phase_matrix_scattering_spectral",
          },
      .in = {"frequency_grid", "legendre_degree"},
  };

  wsm_data["legendre_degreeFromDisortSettings"] = {
      .desc =
          R"--(Sets *legendre_degree* to *disort_settings* ``legendre_polynomial_dimension``

Method is purely for convenience and composition.
)--",
      .author = {"Richard Larsson"},
      .out    = {"legendre_degree"},
      .in     = {"disort_settings"},
  };

  wsm_data["propagation_matrix_scatteringAddSpectralScatteringSpeciesTRO"] = {
      .desc =
          R"--(Adds *scattering_species* results for totally random oriented spectral calculations to
*propagation_matrix_scattering* and co.
)--",
      .author = {"Richard Larsson"},
      .out =
          {
              "propagation_matrix_scattering",
              "absorption_vector_scattering",
              "phase_matrix_scattering_spectral",
          },
      .in =
          {
              "propagation_matrix_scattering",
              "absorption_vector_scattering",
              "phase_matrix_scattering_spectral",
              "frequency_grid",
              "atmospheric_point",
              "scattering_species",
          },
  };

  wsm_data["ray_path_propagation_matrix_scatteringFromSpectralAgenda"] = {
      .desc =
          R"--(Compute *ray_path_propagation_matrix_scattering* and co for a path.
)--",
      .author         = {"Richard Larsson"},
      .out            = {"ray_path_propagation_matrix_scattering",
                         "ray_path_absorption_vector_scattering",
                         "ray_path_phase_matrix_scattering_spectral"},
      .in             = {"ray_path_frequency_grid",
                         "ray_path_atmospheric_point",
                         "legendre_degree",
                         "propagation_matrix_scattering_spectral_agenda"},
      .pass_workspace = true,
  };

  wsm_data["propagation_matrix_scatteringInit"] = {
      .desc =
          R"--(Initialize *propagation_matrix_scattering* to zeroes.

This method must be used inside *propagation_matrix_scattering_agenda* and then be called first.
)--",
      .author = {"Richard Larsson"},
      .out    = {"propagation_matrix_scattering"},
      .in     = {"frequency_grid"},
  };

  wsm_data["propagation_matrix_scatteringAirSimple"] = {
      .desc =
          R"--(Add simple air to *propagation_matrix_scattering*.
)--",
      .author = {"Jon Petersen", "Richard Larsson"},
      .out    = {"propagation_matrix_scattering"},
      .in     = {"propagation_matrix_scattering",
                 "frequency_grid",
                 "atmospheric_point"},
  };

  wsm_data["propagation_matrixInit"] = {
      .desc =
          R"--(Initialize *propagation_matrix*, *propagation_matrix_source_vector_nonlte*, and their derivatives to zeroes.

This method must be used inside *propagation_matrix_agenda* and then be called first.
)--",
      .author = {"Oliver Lemke", "Richard Larsson"},
      .out    = {"propagation_matrix",
                 "propagation_matrix_source_vector_nonlte",
                 "propagation_matrix_jacobian",
                 "propagation_matrix_source_vector_nonlte_jacobian"},
      .in     = {"jacobian_targets", "frequency_grid"},
  };

  wsm_data["surface_fieldEarth"] = {
      .desc      = R"--(Earth reference ellipsoids.

The reference ellipsoid is set to model the Earth.

See *EarthEllipsoid* for valid ``model``
)--",
      .author    = {"Patrick Eriksson"},
      .out       = {"surface_field"},
      .gin       = {"model"},
      .gin_type  = {"String"},
      .gin_value = {String("Sphere")},
      .gin_desc  = {R"--(Model ellipsoid to use. Options listed above.)--"},
  };

  wsm_data["surface_fieldEuropa"] = {
      .desc      = R"--(Europa reference ellipsoids.

The reference ellipsoid is set to model the Europa.

See *EuropaEllipsoid* for valid ``model``.
)--",
      .author    = {"Richard Larsson"},
      .out       = {"surface_field"},
      .gin       = {"model"},
      .gin_type  = {"String"},
      .gin_value = {String("Sphere")},
      .gin_desc  = {R"--(Model ellipsoid to use. Options listed above.)--"},
  };

  wsm_data["surface_fieldGanymede"] = {
      .desc      = R"--(Ganymede reference ellipsoids.

See *GanymedeEllipsoid* for valid ``model``.
)--",
      .author    = {"Takayoshi Yamada"},
      .out       = {"surface_field"},
      .gin       = {"model"},
      .gin_type  = {"String"},
      .gin_value = {String("Sphere")},
      .gin_desc  = {R"--(Model ellipsoid to use. Options listed above.)--"},
  };

  wsm_data["surface_fieldInit"] = {
      .desc      = R"--(Manual setting of the reference ellipsoid.

The two values of the reference ellipsoid are set manually. The two
arguments correspond directly to first and second element of
reference ellipsoid.
)--",
      .author    = {"Patrick Eriksson"},
      .out       = {"surface_field"},
      .gin       = {"a", "b"},
      .gin_type  = {"Numeric", "Numeric"},
      .gin_value = {std::nullopt, std::nullopt},
      .gin_desc  = {R"--(Average or equatorial radius.)--",
                    R"--(Average or polar radius.)--"},
  };

  wsm_data["surface_fieldIo"] = {
      .desc      = R"--(Io reference ellipsoids.

The reference ellipsoid is set to model the Io.

See *IoEllipsoid* for valid ``model``.
)--",
      .author    = {"Richard Larsson"},
      .out       = {"surface_field"},
      .gin       = {"model"},
      .gin_type  = {"String"},
      .gin_value = {String("Sphere")},
      .gin_desc  = {R"--(Model ellipsoid to use. Options listed above.)--"},
  };

  wsm_data["surface_fieldJupiter"] = {
      .desc      = R"--(Jupiter reference ellipsoids.

The reference ellipsoid is set to model the Jupiter.

See *JupiterEllipsoid* for valid ``model``.
)--",
      .author    = {"Patrick Eriksson"},
      .out       = {"surface_field"},
      .gin       = {"model"},
      .gin_type  = {"String"},
      .gin_value = {String("Sphere")},
      .gin_desc  = {R"--(Model ellipsoid to use. Options listed above.)--"},
  };

  wsm_data["surface_fieldMars"] = {
      .desc      = R"--(Mars reference ellipsoids.

The reference ellipsoid is set to model the Mars.

See *MarsEllipsoid* for valid ``model``.
)--",
      .author    = {"Patrick Eriksson"},
      .out       = {"surface_field"},
      .gin       = {"model"},
      .gin_type  = {"String"},
      .gin_value = {String("Sphere")},
      .gin_desc  = {R"--(Model ellipsoid to use. Options listed above.)--"},
  };

  wsm_data["surface_fieldMoon"] = {
      .desc      = R"--(Moon reference ellipsoids.

The reference ellipsoid is set to model the Moon.

See *MoonEllipsoid* for valid ``model``.
)--",
      .author    = {"Patrick Eriksson"},
      .out       = {"surface_field"},
      .gin       = {"model"},
      .gin_type  = {"String"},
      .gin_value = {String("Sphere")},
      .gin_desc  = {R"--(Model ellipsoid to use. Options listed above.)--"},
  };

  wsm_data["surface_fieldVenus"] = {
      .desc      = R"--(Venus reference ellipsoids.

The reference ellipsoid is set to model the Venus.

See *VenusEllipsoid* for valid ``model``.
)--",
      .author    = {"Patrick Eriksson"},
      .out       = {"surface_field"},
      .gin       = {"model"},
      .gin_type  = {"String"},
      .gin_value = {String("Sphere")},
      .gin_desc  = {R"--(Model ellipsoid to use. Options listed above.)--"},
  };

  wsm_data["water_equivalent_pressure_operatorMK05"] = {
      .desc =
          R"--(Calculate equivalent water pressure according to Murphy and Koop, 2005

Default is setting the saturation pressure to the one with respect
to water at temperatures >= 0C, and to the one with respect to ice
for <0C. The GIN ``only_liquid`` allows you to apply the liquid value
at all temperatures.

The saturation pressure with respect to liquid and ice water is
calculated according to Eq. 10 and 7, respectively, of:
Murphy, D. M., & Koop, T. (2005). Review of the vapour pressures of
ice and supercooled water for atmospheric applications. Quarterly
Journal of the Royal Meteorological Society, 131(608), 1539-1565.
)--",
      .author    = {"Patrick Eriksson", "Richard Larsson"},
      .gout      = {"water_equivalent_pressure_operator"},
      .gout_type = {"NumericUnaryOperator"},
      .gout_desc = {"The water equivalent pressure operator."},
      .gin       = {"only_liquid"},
      .gin_type  = {"Index"},
      .gin_value = {Index{0}},
      .gin_desc =
          {"Set to 1 to use liquid saturation pressure at all temperatures"},
  };

  wsm_data["atmospheric_fieldHydrostaticPressure"] = {
      .desc   = R"-x-(Add the hydrostatic pressure to the atmospheric field
    
The field must already be able to compute temperature as a function of
altitude, latitude, and longitude.

If it also contains species data, the species are used to compute the
average mass of the atmospheric molecules to get the specific gas
constant.  Note that this can also be overwritte with a positive
value for the equivalent GIN.

The ``alts`` vector contains the altitude grid values that limits the
extrapolation distance in altitude.  The first altitude in this
list should corresond to the altitude of the ``p0`` grid.  The extrapolation
outside of this range simply uses the hydrostatic equation
$P_1 = P_0 - g * h * \rho$ by means of the specific gas constant omputed
as desribed above and the pressure of the lower or first altitude level.

See *HydrostaticPressureOption* for valid ``hydrostatic_option``.
)-x-",
      .author = {"Richard Larsson"},
      .out    = {"atmospheric_field"},
      .in     = {"atmospheric_field", "gravity_operator"},
      .gin    = {"p0",
                 "alts",
                 "fixed_specific_gas_constant",
                 "fixed_atmospheric_temperature",
                 "hydrostatic_option"},
      .gin_type =
          {"GriddedField2,Numeric", "Vector", "Numeric", "Numeric", "String"},
      .gin_value = {std::nullopt,
                    std::nullopt,
                    Numeric{-1},
                    Numeric{-1},
                    String{"HydrostaticEquation"}},
      .gin_desc =
          {"Lowest altitude pressure field",
           "Altitude vector",
           "Specific gas constant if larger than 0",
           "Constant atmospheric temprature if larger than 0",
           "Computational option for levels, [HydrostaticEquation, HypsometricEquation]"},
  };

  wsm_data["gravity_operatorCentralMass"] = {
      .desc =
          R"-x-(Sets a gravity operator from the gravitational constant and the mass of the planet

Gets the ellispoid from *surface_field*
)-x-",
      .author    = {"Richard Larsson"},
      .out       = {"gravity_operator"},
      .in        = {"surface_field"},
      .gin       = {"mass"},
      .gin_type  = {"Numeric"},
      .gin_value = {std::nullopt},
      .gin_desc =
          {"Gravitation constant so that the gravity at radius ``r`` is ``GM / r^2``"},
  };

  wsm_data["spectral_radiance_backgroundAgendasAtEndOfPath"] = {
      .desc           = R"--(Computes the background radiation.
)--",
      .author         = {"Richard Larsson"},
      .out            = {"spectral_radiance_background",
                         "spectral_radiance_background_jacobian"},
      .in             = {"frequency_grid",
                         "jacobian_targets",
                         "ray_path_point",
                         "surface_field",
                         "spectral_radiance_space_agenda",
                         "spectral_radiance_surface_agenda"},
      .pass_workspace = true,
  };

  wsm_data["spectral_radianceDefaultTransmission"] = {
      .desc =
          R"--(Sets default *spectral_radiance* and *spectral_radiance_jacobian* for transmission.

The Jacobian variable is all 0s, the background is [1 0 0 0] everywhere
)--",
      .author = {"Richard Larsson"},
      .out    = {"spectral_radiance", "spectral_radiance_jacobian"},
      .in     = {"frequency_grid", "jacobian_targets"},
  };

  wsm_data["spectral_radianceUniformCosmicBackground"] = {
      .desc =
          R"--(Background spectral radiance is from a uniform cosmic background temperature.
)--",
      .author = {"Richard Larsson"},
      .out    = {"spectral_radiance"},
      .in     = {"frequency_grid"},
  };

  wsm_data["spectral_radianceSurfaceBlackbody"] = {
      .desc =
          R"--(Set surface spectral radiance from Planck function of the surface temperature
)--",
      .author = {"Richard Larsson"},
      .out    = {"spectral_radiance", "spectral_radiance_jacobian"},
      .in     = {"frequency_grid",
                 "surface_field",
                 "jacobian_targets",
                 "ray_path_point"},
  };

  wsm_data["spectral_radiance_jacobianAddSensorJacobianPerturbations"] = {
      .desc = R"--(Adds sensor properties to the *spectral_radiance_jacobian*.

This is done via perturbation based on the input delta values to the sensor
Jacobian targets and a callback to *spectral_radiance_observer_agenda* with
a modified *jacobian_targets*, making it safe to use this method inside
*spectral_radiance_observer_agenda*.
)--",
      .author = {"Richard Larsson"},
      .out    = {"spectral_radiance_jacobian"},
      .in =
          {
              "spectral_radiance_jacobian",
              "spectral_radiance",
              "measurement_sensor",
              "frequency_grid",
              "jacobian_targets",
              "spectral_radiance_observer_position",
              "spectral_radiance_observer_line_of_sight",
              "atmospheric_field",
              "surface_field",
              "spectral_radiance_observer_agenda",
          },
      .pass_workspace = true,
  };

  wsm_data["spectral_radiance_jacobianEmpty"] = {
      .desc   = R"--(Set the cosmic background radiation derivative to empty.

Size : (*jacobian_targets*, *frequency_grid*)
)--",
      .author = {"Richard Larsson"},
      .out    = {"spectral_radiance_jacobian"},
      .in     = {"frequency_grid", "jacobian_targets"},
  };

  wsm_data["spectral_radiance_jacobianEmpty"] = {
      .desc   = R"--(Set the cosmic background radiation derivative to empty.

Size : (*jacobian_targets*, *frequency_grid*)
)--",
      .author = {"Richard Larsson"},
      .out    = {"spectral_radiance_jacobian"},
      .in     = {"frequency_grid", "jacobian_targets"},
  };

  wsm_data["spectral_radiance_jacobianFromBackground"] = {
      .desc =
          R"--(Sets *spectral_radiance_jacobian* from the background values
)--",
      .author = {"Richard Larsson"},
      .out    = {"spectral_radiance_jacobian"},
      .in     = {"spectral_radiance_background_jacobian",
                 "transmission_matrix_background"},
  };

  wsm_data["spectral_radiance_jacobianAddPathPropagation"] = {
      .desc =
          R"--(Adds the propagation variables to *spectral_radiance_jacobian*
)--",
      .author = {"Richard Larsson"},
      .out    = {"spectral_radiance_jacobian"},
      .in     = {"spectral_radiance_jacobian",
                 "ray_path_spectral_radiance_jacobian",
                 "jacobian_targets",
                 "atmospheric_field",
                 "ray_path"},
  };

  wsm_data["spectral_radiance_jacobianApplyUnit"] = {
      .desc   = R"(Applies a unit to *spectral_radiance*, returning a new field

Also be aware that *spectral_radiance_jacobianApplyUnit* must be called before *spectral_radianceApplyUnit*.

.. warning::
  This is a destructive method.  Any use of it means that it is undefined behavior
  to use *spectral_radiance* or *spectral_radiance_jacobian* in future methods.
)",
      .author = {"Richard Larsson"},
      .out    = {"spectral_radiance_jacobian"},
      .in     = {"spectral_radiance_jacobian",
                 "spectral_radiance",
                 "frequency_grid",
                 "ray_path_point",
                 "spectral_radiance_unit"},
  };

  wsm_data["spectral_radianceApplyUnit"] = {
      .desc   = R"(Applies a unit to *spectral_radiance*, returning a new field

See *SpectralRadianceUnitType* and *spectral_radiance_unit* for valid use cases
and limitations.

Also be aware that *spectral_radiance_jacobianApplyUnit* must be called before *spectral_radianceApplyUnit*.

.. warning::
  This is a destructive method.  Any use of it means that it is undefined behavior
  to use *spectral_radiance* or *spectral_radiance_jacobian* in future methods.
)",
      .author = {"Richard Larsson"},
      .out    = {"spectral_radiance"},
      .in     = {"spectral_radiance",
                 "frequency_grid",
                 "ray_path_point",
                 "spectral_radiance_unit"},
  };

  wsm_data["propagation_matrix_jacobianWindFix"] = {
      .desc   = R"--(Fix for the wind field derivative.

The *propagation_matrix_agenda* will set the wind derivatives to 
those of the frequency derivative if this method is not used.  This
will cause the wind field to be treated as a frequency derivative,
meaning no OEM or other functionality that requires the Jacobian
matrix to be calculated will work.
)--",
      .author = {"Richard Larsson"},
      .out    = {"propagation_matrix_jacobian",
                 "propagation_matrix_source_vector_nonlte_jacobian"},
      .in     = {"propagation_matrix_jacobian",
                 "propagation_matrix_source_vector_nonlte_jacobian",
                 "frequency_grid",
                 "jacobian_targets",
                 "frequency_grid_wind_shift_jacobian"},
  };

  wsm_data["propagation_matrixAddLines"] = {
      .desc      = R"--(Line-by-line calculations.
)--",
      .author    = {"Richard Larsson"},
      .out       = {"propagation_matrix",
                    "propagation_matrix_source_vector_nonlte",
                    "propagation_matrix_jacobian",
                    "propagation_matrix_source_vector_nonlte_jacobian"},
      .in        = {"propagation_matrix",
                    "propagation_matrix_source_vector_nonlte",
                    "propagation_matrix_jacobian",
                    "propagation_matrix_source_vector_nonlte_jacobian",
                    "frequency_grid",
                    "jacobian_targets",
                    "select_species",
                    "absorption_bands",
                    "ecs_data",
                    "atmospheric_point",
                    "ray_path_point"},
      .gin       = {"no_negative_absorption"},
      .gin_type  = {"Index"},
      .gin_value = {Index{1}},
      .gin_desc =
          {"Turn off to allow individual absorbers to have negative absorption"},
  };

  wsm_data["propagation_matrixAddLookup"] = {
      .desc     = R"--(Lookup calculations
)--",
      .author   = {"Richard Larsson"},
      .out      = {"propagation_matrix", "propagation_matrix_jacobian"},
      .in       = {"propagation_matrix",
                   "propagation_matrix_jacobian",
                   "frequency_grid",
                   "jacobian_targets",
                   "select_species",
                   "absorption_lookup_table",
                   "atmospheric_point"},
      .gin      = {"no_negative_absorption",
                   "p_interp_order",
                   "t_interp_order",
                   "water_interp_order",
                   "f_interp_order",
                   "extpolfac"},
      .gin_type = {"Index", "Index", "Index", "Index", "Index", "Numeric"},
      .gin_value =
          {Index{1}, Index{7}, Index{7}, Index{7}, Index{7}, Numeric{0.5}},
      .gin_desc =
          {"Turn off to allow individual absorbers to have negative absorption",
           "Interpolation order for pressure",
           "Interpolation order for temperature",
           "Interpolation order for water vapor",
           "Interpolation order for frequency",
           "Extrapolation factor"},
  };

  wsm_data["jacobian_targetsInit"] = {
      .desc   = R"--(Initialize or reset the *jacobian_targets*
)--",
      .author = {"Richard Larsson"},
      .out    = {"jacobian_targets"},
  };

  wsm_data["jacobian_targetsOff"] = {
      .desc   = R"--(Turns off *jacobian_targets*
)--",
      .author = {"Richard Larsson"},
      .out    = {"jacobian_targets"},
  };

  wsm_data["jacobian_targetsFinalize"] = {
      .desc   = R"--(Finalize *jacobian_targets*.

The finalization computes the size of the required *model_state_vector*.
It is thus necessary if any OEM or other functionality that requires the
building of an actual Jacobian matrix.
)--",
      .author = {"Richard Larsson"},
      .out    = {"jacobian_targets"},
      .in     = {"jacobian_targets",
                 "atmospheric_field",
                 "surface_field",
                 "absorption_bands",
                 "measurement_sensor"},
  };

  const auto jac2ret = [&wsm_data](const std::string& name) {
    auto v  = wsm_data[name];
    v.desc += std::format(R"(
This method wraps *{}* together with adding the covariance matrices,
to the *covariance_matrix_diagonal_blocks*, which are required to perform *OEM*.

The input covariance matrices must fit the size of the later computed model state
represented by the *jacobian_targets*.  The covariance matrix inverse 
)",
                          name);
    v.out.insert(v.out.begin() + 1, "covariance_matrix_diagonal_blocks");
    v.in.insert(v.in.begin() + 1, "covariance_matrix_diagonal_blocks");
    v.gin.insert(v.gin.end(), "matrix");
    v.gin.insert(v.gin.end(), "inverse");
    v.gin_type.insert(v.gin_type.end(), "BlockMatrix");
    v.gin_type.insert(v.gin_type.end(), "BlockMatrix");
    v.gin_value.insert(v.gin_value.end(), std::nullopt);
    v.gin_value.insert(v.gin_value.end(), BlockMatrix{});
    v.gin_desc.insert(v.gin_desc.end(), "The covariance diagonal block matrix");
    v.gin_desc.insert(v.gin_desc.end(),
                      "The inverse covariance diagonal block matrix");
    return v;
  };

  wsm_data["jacobian_targetsAddErrorPolyFit"] = {
      .desc =
          R"--(Set a measurement error to polynomial fit.

This is a generic error that is simply added to *measurement_vector* as if

.. math::

    y = y_0 + \epsilon(p_0, p_1, ..., p_n),

where y represents *measurement_vector* and y0 is the measurement

Order 0 means constant: y := y0 + a
Order 1 means linear:   y := y0 + a + b * t
and so on.  The derivatives that are added to the *model_state_vector* are
those with regards to a, b, etc..

.. note::

    The rule for the ``sensor_elem`` GIN is a bit complex.  Generally, methods such
    as *measurement_sensorAddSimple* will simply add a single unique frequency grid
    to all the different *SensorObsel* that they add to the *measurement_sensor*.
    The GIN ``sensor_elem`` is 0 for the first unique frequency grid, 1 for the second,
    and so on.  See *ArrayOfSensorObsel* member methods in python for help identifying
    and manipulating how many unique frequency grids are available in *measurement_sensor*.
)--",
      .author    = {"Richard Larsson"},
      .out       = {"jacobian_targets"},
      .in        = {"jacobian_targets", "measurement_sensor"},
      .gin       = {"t", "sensor_elem", "polyorder"},
      .gin_type  = {"Vector", "Index", "Index"},
      .gin_value = {std::nullopt, std::nullopt, Index{0}},
      .gin_desc  = {"The grid of the perturbation",
                    "The sensor element whose frequency grid to use",
                    "The order of the polynomial fit"},
  };
  wsm_data["RetrievalAddErrorPolyFit"] =
      jac2ret("jacobian_targetsAddErrorPolyFit");

  wsm_data["jacobian_targetsAddSensorFrequencyPolyFit"] = {
      .desc =
          R"--(Set sensor frequency derivative to use polynomial fitting offset

Order 0 means constant: f := f0 + a
Order 1 means linear:   f := f0 + a + b * f0
and so on.  The derivatives that are added to the *model_state_vector* are
those with regards to a, b, etc..

.. note::

    The rule for the ``sensor_elem`` GIN is a bit complex.  Generally, methods such
    as *measurement_sensorAddSimple* will simply add a single unique frequency grid
    to all the different *SensorObsel* that they add to the *measurement_sensor*.
    The GIN ``sensor_elem`` is 0 for the first unique frequency grid, 1 for the second,
    and so on.  See *ArrayOfSensorObsel* member methods in python for help identifying
    and manipulating how many unique frequency grids are available in *measurement_sensor*.
)--",
      .author    = {"Richard Larsson"},
      .out       = {"jacobian_targets"},
      .in        = {"jacobian_targets", "measurement_sensor"},
      .gin       = {"d", "sensor_elem", "polyorder"},
      .gin_type  = {"Numeric", "Index", "Index"},
      .gin_value = {Numeric{0.1}, std::nullopt, Index{0}},
      .gin_desc =
          {"The perturbation used in methods that cannot compute derivatives analytically",
           "The sensor element whose frequency grid to use",
           "The order of the polynomial fit"},
  };
  wsm_data["RetrievalAddSensorFrequencyPolyFit"] =
      jac2ret("jacobian_targetsAddSensorFrequencyPolyFit");

  wsm_data["jacobian_targetsAddTemperature"] = {
      .desc      = R"--(Set temperature derivative
)--",
      .author    = {"Richard Larsson"},
      .out       = {"jacobian_targets"},
      .in        = {"jacobian_targets"},
      .gin       = {"d"},
      .gin_type  = {"Numeric"},
      .gin_value = {Numeric{0.1}},
      .gin_desc =
          {"The perturbation used in methods that cannot compute derivatives analytically"},
  };
  wsm_data["RetrievalAddTemperature"] =
      jac2ret("jacobian_targetsAddTemperature");

  wsm_data["jacobian_targetsAddPressure"] = {
      .desc      = R"--(Set pressure derivative
)--",
      .author    = {"Richard Larsson"},
      .out       = {"jacobian_targets"},
      .in        = {"jacobian_targets"},
      .gin       = {"d"},
      .gin_type  = {"Numeric"},
      .gin_value = {Numeric{0.1}},
      .gin_desc =
          {"The perturbation used in methods that cannot compute derivatives analytically"},
  };
  wsm_data["RetrievalAddPressure"] = jac2ret("jacobian_targetsAddPressure");

  wsm_data["jacobian_targetsAddMagneticField"] = {
      .desc      = R"--(Set magnetic field derivative

See *FieldComponent* for valid ``component``
)--",
      .author    = {"Richard Larsson"},
      .out       = {"jacobian_targets"},
      .in        = {"jacobian_targets"},
      .gin       = {"component", "d"},
      .gin_type  = {"String", "Numeric"},
      .gin_value = {std::nullopt, Numeric{0.1}},
      .gin_desc =
          {"The component to use [u, v, w]",
           "The perturbation used in methods that cannot compute derivatives analytically"},
  };
  wsm_data["RetrievalAddMagneticField"] =
      jac2ret("jacobian_targetsAddMagneticField");

  wsm_data["jacobian_targetsAddWindField"] = {
      .desc      = R"--(Set wind field derivative

Note that the derivatives from methods that takes the freqeuncy will return
their derivatives as if these were frequency derivatives.

See *FieldComponent* for valid ``component``
)--",
      .author    = {"Richard Larsson"},
      .out       = {"jacobian_targets"},
      .in        = {"jacobian_targets"},
      .gin       = {"component", "d"},
      .gin_type  = {"String", "Numeric"},
      .gin_value = {std::nullopt, Numeric{0.1}},
      .gin_desc =
          {"The component to use [u, v, w]",
           "The perturbation used in methods that cannot compute derivatives analytically"},
  };
  wsm_data["RetrievalAddWindField"] = jac2ret("jacobian_targetsAddWindField");

  wsm_data["jacobian_targetsAddSpeciesVMR"] = {
      .desc      = R"--(Set volume mixing ratio derivative

See *SpeciesEnum* for valid ``species``
)--",
      .author    = {"Richard Larsson"},
      .out       = {"jacobian_targets"},
      .in        = {"jacobian_targets"},
      .gin       = {"species", "d"},
      .gin_type  = {"SpeciesEnum", "Numeric"},
      .gin_value = {std::nullopt, Numeric{0.1}},
      .gin_desc =
          {"The species of interest",
           "The perturbation used in methods that cannot compute derivatives analytically"},
  };
  wsm_data["RetrievalAddSpeciesVMR"] = jac2ret("jacobian_targetsAddSpeciesVMR");

  wsm_data["jacobian_targetsAddAtmosphere"] = {
      .desc      = R"--(Sets an atmospheric target
)--",
      .author    = {"Richard Larsson"},
      .out       = {"jacobian_targets"},
      .in        = {"jacobian_targets"},
      .gin       = {"target", "d"},
      .gin_type  = {"AtmKey,SpeciesEnum,SpeciesIsotope,QuantumIdentifier",
                    "Numeric"},
      .gin_value = {std::nullopt, Numeric{0.1}},
      .gin_desc =
          {"The target of interest",
           "The perturbation used in methods that cannot compute derivatives analytically"},
  };
  wsm_data["RetrievalAddAtmosphere"] = jac2ret("jacobian_targetsAddAtmosphere");

  wsm_data["jacobian_targetsAddSurface"] = {
      .desc      = R"--(Sets a surface target
)--",
      .author    = {"Richard Larsson"},
      .out       = {"jacobian_targets"},
      .in        = {"jacobian_targets"},
      .gin       = {"target", "d"},
      .gin_type  = {"SurfaceKey,SurfacePropertyTag", "Numeric"},
      .gin_value = {std::nullopt, Numeric{0.1}},
      .gin_desc =
          {"The target of interest",
           "The perturbation used in methods that cannot compute derivatives analytically"},
  };
  wsm_data["RetrievalAddSurface"] = jac2ret("jacobian_targetsAddSurface");

  wsm_data["jacobian_targetsAddSpeciesIsotopologueRatio"] = {
      .desc      = R"--(Set isotopologue ratio derivative

See *SpeciesIsotope* for valid ``species``
)--",
      .author    = {"Richard Larsson"},
      .out       = {"jacobian_targets"},
      .in        = {"jacobian_targets"},
      .gin       = {"species", "d"},
      .gin_type  = {"SpeciesIsotope", "Numeric"},
      .gin_value = {std::nullopt, Numeric{0.1}},
      .gin_desc =
          {"The species isotopologue of interest",
           "The perturbation used in methods that cannot compute derivatives analytically"},
  };
  wsm_data["RetrievalAddSpeciesIsotopologueRatio"] =
      jac2ret("jacobian_targetsAddSpeciesIsotopologueRatio");

  wsm_data["absorption_bandsReadHITRAN"] = {
      .desc =
          R"--(Reads HITRAN data from a file.

The HITRAN file is assumed sorted in frequency, with each line record
filling up one line of text.

If the full 160-char line record is consumed without reaching the end of the line,
qns' and qns'' are assumed appended with default HITRANonline format.

You may pass an inclusive frequency range to limit what is read.  This will limit
the data read to the range [fmin, fmax].  All data before fmin is limited to parsing
just up until the frequency, and the database is returned if the fmax frequency is
exceeded.

The optional parameter ``einstein_coefficient`` is used to indicate if it is to
be computed from the line strength, or simply read from the Hitran data.

.. warning::
   Several HITRAN lines has Einstein coefficients that will not reproduce the results
   of pure line strength simulations.  If the option is set to read the Einstein
   coefficicent ("A") instead of computing it ("S") the program will throw an error
   if missing data is encountered.  For the computed Einstein coeffcient, if the upper
   degeneracy is missing, it will be set to either - (2J+1) or -1 if J is not a local
   quantum number.  Note that this will also make the Einstein coefficient negative.
   This should not affect the simulation, but it is a warning that the data is not
   complete.
)--",
      .author    = {"Richard Larsson"},
      .out       = {"absorption_bands"},
      .in        = {},
      .gin       = {"file",
                    "frequency_range",
                    "line_strength_option",
                    "compute_zeeman_parameters"},
      .gin_type  = {"String", "Vector2", "String", "Index"},
      .gin_value = {std::nullopt,
                    Vector2{-std::numeric_limits<Numeric>::infinity(),
                            std::numeric_limits<Numeric>::infinity()},
                    String{"S"},
                    Index{1}},
      .gin_desc =
          {"Filename",
           "Frequency range selection",
           "Whether the Hitran line strenght or the Hitran Einstein coefficient is used, the latter has historically been less reliable",
           "Compute the Zeeman parameters from the HITRAN data (will not activate Zeeman calculations, this must be done manually afterwards)"},
  };

  wsm_data["absorption_bandsLineMixingAdaptation"] = {
      .desc =
          R"--(Adapts select band to use ordered Line mixing coefficients.

This is an experimental feature and might not work.

The computations of line mixing are done on the grid of temperatures provided.
)--",
      .author    = {"Richard Larsson"},
      .out       = {"absorption_bands"},
      .in        = {"absorption_bands", "ecs_data", "atmospheric_point"},
      .gin       = {"temperatures",
                    "band_key",
                    "rosenkranz_fit_order",
                    "polynomial_fit_degree"},
      .gin_type  = {"AscendingGrid", "QuantumIdentifier", "Index", "Index"},
      .gin_value = {std::nullopt, std::nullopt, Index{1}, Index{3}},
      .gin_desc =
          {"The temperatures to use for the internal fitting",
           "The band to adapt",
           "The degree of Rosenkranz coefficients (1 for just fitting y, 2 for fitting also g and dv)",
           "The highest order of the polynomial fit (2 means square, 3 means cubic, etc)"},
  };

  wsm_data["absorption_bandsSelectFrequencyByLine"] = {
      .desc =
          R"--(Remove all lines that strictly falls outside a frequency range

Also remove bands whose lines are all removed.
)--",
      .author    = {"Richard Larsson", "Oliver Lemke"},
      .out       = {"absorption_bands"},
      .in        = {"absorption_bands"},
      .gin       = {"fmin", "fmax"},
      .gin_type  = {"Numeric", "Numeric"},
      .gin_value = {-std::numeric_limits<Numeric>::infinity(),
                    std::numeric_limits<Numeric>::infinity()},
      .gin_desc  = {"Minimum frequency to keep", "Maximum frequency to keep"},
  };

  wsm_data["absorption_bandsSelectFrequencyByBand"] = {
      .desc =
          R"--(Remove all bands whose lines all strictly falls outside a frequency range
)--",
      .author    = {"Richard Larsson", "Oliver Lemke"},
      .out       = {"absorption_bands"},
      .in        = {"absorption_bands"},
      .gin       = {"fmin", "fmax"},
      .gin_type  = {"Numeric", "Numeric"},
      .gin_value = {-std::numeric_limits<Numeric>::infinity(),
                    std::numeric_limits<Numeric>::infinity()},
      .gin_desc  = {"Minimum frequency to keep", "Maximum frequency to keep"},
  };

  wsm_data["absorption_bandsRemoveID"] = {
      .desc      = R"--(Remove first band of with a matching ID
)--",
      .author    = {"Richard Larsson"},
      .out       = {"absorption_bands"},
      .in        = {"absorption_bands"},
      .gin       = {"id"},
      .gin_type  = {"QuantumIdentifier"},
      .gin_value = {std::nullopt},
      .gin_desc  = {"Identifier to remove"},
  };

  wsm_data["absorption_bandsKeepID"] = {
      .desc      = R"--(Keeps first band of ID

If ``line`` is positive, also keep only the line of this index
)--",
      .author    = {"Richard Larsson"},
      .out       = {"absorption_bands"},
      .in        = {"absorption_bands"},
      .gin       = {"id", "line"},
      .gin_type  = {"QuantumIdentifier", "Index"},
      .gin_value = {std::nullopt, Index{-1}},
      .gin_desc  = {"Band to keep", "Line to keep (if positive)"},
  };

  wsm_data["absorption_lookup_tableInit"] = {
      .desc =
          R"--(Initialize an empty lookup table.
)--",
      .author = {"Richard Larsson"},
      .out    = {"absorption_lookup_table"},
  };

  wsm_data["absorption_lookup_tablePrecompute"] = {
      .desc =
          R"--(Precompute the lookup table for a single species, adding it to the map.
)--",
      .author    = {"Richard Larsson"},
      .out       = {"absorption_lookup_table"},
      .in        = {"absorption_lookup_table",
                    "ray_path_atmospheric_point",
                    "frequency_grid",
                    "absorption_bands",
                    "ecs_data",
                    "select_species"},
      .gin       = {"temperature_perturbation", "water_perturbation"},
      .gin_type  = {"AscendingGrid", "AscendingGrid"},
      .gin_value = {AscendingGrid{}, AscendingGrid{}},
      .gin_desc =
          {"Temperature perturbation to use for the lookup table",
           "Water vapor perturbation to use for the lookup table (makes the species nonlinear)"},
  };

  wsm_data["absorption_lookup_tablePrecomputeAll"] = {
      .desc =
          R"--(Compute the lookup table for all species in *absorption_bands*.

Wraps *absorption_lookup_tablePrecompute* for each species, passing ``water_perturbation`` along
for those species that are ``water_affected_species``.
)--",
      .author    = {"Richard Larsson"},
      .out       = {"absorption_lookup_table"},
      .in        = {"absorption_lookup_table",
                    "ray_path_atmospheric_point",
                    "frequency_grid",
                    "absorption_bands",
                    "ecs_data"},
      .gin       = {"temperature_perturbation",
                    "water_perturbation",
                    "water_affected_species"},
      .gin_type  = {"AscendingGrid", "AscendingGrid", "ArrayOfSpeciesEnum"},
      .gin_value = {AscendingGrid{}, AscendingGrid{}, ArrayOfSpeciesEnum{}},
      .gin_desc =
          {"Temperature perturbation to use for the lookup table",
           "Water vapor perturbation to use for the lookup table",
           "A list of absorption species that are affected by water vapor perturbations nonlinearly"},
  };

  wsm_data["absorption_lookup_tableFromProfiles"] = {
      .desc =
          R"--(Compute the lookup table for all species in *absorption_bands*.

Wraps *absorption_lookup_tablePrecomputeAll* after creating a simple
*ray_path_atmospheric_point* from the input data.

Unlike *absorption_lookup_tablePrecomputeAll*, this method will initialize
*absorption_lookup_table*
)--",
      .author    = {"Richard Larsson"},
      .out       = {"absorption_lookup_table"},
      .in        = {"frequency_grid", "absorption_bands", "ecs_data"},
      .gin       = {"pressure_profile",
                    "temperature_profile",
                    "vmr_profiles",
                    "temperature_perturbation",
                    "water_perturbation",
                    "water_affected_species",
                    "default_isotopologue_ratios"},
      .gin_type  = {"DescendingGrid",
                    "Vector",
                    "SpeciesEnumVectors",
                    "AscendingGrid",
                    "AscendingGrid",
                    "ArrayOfSpeciesEnum",
                    "String"},
      .gin_value = {std::nullopt,
                    std::nullopt,
                    std::nullopt,
                    AscendingGrid{},
                    AscendingGrid{},
                    ArrayOfSpeciesEnum{},
                    String{"Builtin"}},
      .gin_desc =
          {"Pressure profile [Pa]",
           "Temperature profile [K]",
           "Volume mixing ratio profiles {SpeciesEnum: [VMR]}",
           "Temperature perturbation to use for the lookup table",
           "Water vapor perturbation to use for the lookup table",
           "A list of absorption species that are affected by water vapor perturbations nonlinearly",
           "Default isotopologue ratio option to initialize the *AtmPoint* with"},
  };

  wsm_data["absorption_lookup_tableSimpleWide"] = {
      .desc =
          R"--(Set up a simple wide lookup table for all species in *absorption_bands*.

This method simply computes the profiles for Earth-like atmospheres (by defaults)
and pass them into *absorption_lookup_tableFromProfiles*.

The pressure range is set up logarithmically and all other ranges are set linearly.
)--",
      .author    = {"Richard Larsson"},
      .out       = {"absorption_lookup_table"},
      .in        = {"frequency_grid", "absorption_bands", "ecs_data"},
      .gin       = {"water_affected_species",
                    "pressure_range",
                    "temperature_range",
                    "water_vmr_range",
                    "isoratio_option",
                    "vmr_value",
                    "atmospheric_steps",
                    "temperature_perturbation_steps",
                    "water_vmr_perturbation_steps"},
      .gin_type  = {"ArrayOfSpeciesEnum",
                    "Vector2",
                    "Vector2",
                    "Vector2",
                    "String",
                    "Numeric",
                    "Index",
                    "Index",
                    "Index"},
      .gin_value = {ArrayOfSpeciesEnum{},
                    Vector2{1e-2, 1100e2},
                    Vector2{150, 350},
                    Vector2{1e-4, 0.15},
                    String{"Builtin"},
                    Numeric{1e-9},
                    Index{80},
                    Index{15},
                    Index{15}},
      .gin_desc =
          {"A list of absorption species that are affected by water vapor perturbations nonlinearly",
           "Pressure range to consider - in increasing order [Pa]",
           "Temperature range to consider - in increasing order [K]",
           "Water VMR range to consider - in increasing order [vmr]",
           "Default isotopologue ratio option to initialize the *AtmPoint* with",
           "The VMR to use for the self-value broadening",
           "Number of steps in the atmospheric profile",
           "Number of steps in the temperature perturbation",
           "Number of steps in the water vapor perturbation"},
  };

  wsm_data["sortedIndexOfBands"] = {
      .desc =
          R"--(Get the sorting of the bands by first quantum identifier then some ``criteria``

The reverse sorting can also be achieved by setting ``reverse``.

See *AbsorptionBandSortingOption* for valid ``criteria``.
)--",
      .author    = {"Richard Larsson"},
      .gout      = {"sorted"},
      .gout_type = {"ArrayOfIndex"},
      .gout_desc = {"Sorted band indices (of *absorption_bands*)"},
      .in        = {"absorption_bands"},
      .gin       = {"criteria", "reverse", "temperature"},
      .gin_type  = {"String", "Index", "Numeric"},
      .gin_value = {String{"None"}, Index{0}, Numeric{296.}},
      .gin_desc  = {"Internal sorting criteria",
                    "Sort in reverse order if true",
                    "Temperature to use for integrated intensity"},
  };

  wsm_data["absorption_bandsReadSpeciesSplitCatalog"] = {
      .desc      = R"--(Saves all bands fin *absorption_bands* to a directory

This will create the directory if it does not exist.  It will also create
subdirectories that are the short-form of the isotopologue names.  The bands
will be stored as 0.xml, 1.xml, 2.xml, and so on

The ``dir`` path has to be absolute or relative to the working path, the environment
variables are not considered
)--",
      .author    = {"Richard Larsson"},
      .out       = {"absorption_bands"},
      .in        = {"absorption_species"},
      .gin       = {"basename", "ignore_missing"},
      .gin_type  = {"String", "Index"},
      .gin_value = {std::nullopt, Index{0}},
      .gin_desc  = {"Absolute or relative path to the directory",
                    "Ignore missing files instead of throwing an error"},
  };

  wsm_data["absorption_bandsReadSplit"] = {
      .desc      = R"--(Saves all bands fin *absorption_bands* to a directory

This will create the directory if it does not exist.  It will also create
subdirectories that are the short-form of the isotopologue names.  The bands
will be stored as 0.xml, 1.xml, 2.xml, and so on

The ``dir`` path has to be absolute or relative to the working path, the environment
variables are not considered
)--",
      .author    = {"Richard Larsson"},
      .out       = {"absorption_bands"},
      .gin       = {"dir"},
      .gin_type  = {"String"},
      .gin_value = {std::nullopt},
      .gin_desc  = {"Absolute or relative path to the directory"},
  };

  wsm_data["absorption_bandsSaveSplit"] = {
      .desc      = R"--(Saves all bands fin *absorption_bands* to a directory

This will create the directory if it does not exist.  It will also create
subdirectories that are the short-form of the isotopologue names.  The bands
will be stored as 0.xml, 1.xml, 2.xml, and so on

The ``dir`` path has to be absolute or relative to the working path, the environment
variables are not considered
)--",
      .author    = {"Richard Larsson"},
      .in        = {"absorption_bands"},
      .gin       = {"dir"},
      .gin_type  = {"String"},
      .gin_value = {std::nullopt},
      .gin_desc  = {"Absolute or relative path to the directory"},
  };

  wsm_data["ray_pathAddGeometricGridCrossings"] = {
      .desc =
          R"--(Adds all crossings of the ray path with the grid of the atmospheric field parameter.

The atmospheric field parameter must be gridded.
)--",
      .author    = {"Richard Larsson"},
      .out       = {"ray_path"},
      .in        = {"ray_path", "atmospheric_field", "surface_field"},
      .gin       = {"atm_key", "remove_non_crossings"},
      .gin_type  = {"AtmKey", "Index"},
      .gin_value = {std::nullopt, Index{0}},
      .gin_desc  = {"The atmospheric key",
                    "Remove points that are not crossings"},
  };

  wsm_data["ray_pathGeometricUplooking"] = {
      .desc =
          R"--(Wraps *ray_pathGeometric* for straight uplooking paths from the surface altitude at the position
)--",
      .author    = {"Richard Larsson"},
      .out       = {"ray_path"},
      .in        = {"atmospheric_field", "surface_field"},
      .gin       = {"latitude", "longitude", "max_step"},
      .gin_type  = {"Numeric", "Numeric", "Numeric"},
      .gin_value = {std::nullopt, std::nullopt, Numeric{1e3}},
      .gin_desc  = {"The Latitude", "The Longitude", "The maximum step length"},
  };

  wsm_data["ray_pathGeometricDownlooking"] = {
      .desc =
          R"--(Wraps *ray_pathGeometric* for straight downlooking paths from the top-of-the-atmosphere altitude
)--",
      .author    = {"Richard Larsson"},
      .out       = {"ray_path"},
      .in        = {"atmospheric_field", "surface_field"},
      .gin       = {"latitude", "longitude", "max_step"},
      .gin_type  = {"Numeric", "Numeric", "Numeric"},
      .gin_value = {std::nullopt, std::nullopt, Numeric{1e3}},
      .gin_desc  = {"The Latitude", "The Longitude", "The maximum step length"},
  };

  wsm_data["ray_pathGeometric"] = {
      .desc      = R"--(Get a geometric radiation path

The path is defined by the origo and the line of sight.

The ``pos`` is either at the end or at the beginning of the path depending 
on the ``as_observer`` flag.  A value that evaluates to true means that it is
at the end of the path.  If ``as_observer`` is true, the ``los`` is therefore
looking backwards along the path.  Basically, ``as_observer`` true means that
``pos`` and ``los`` behaves as sensor pos and los.

The ``max_step`` is the maximum step length in meters.  The path is first
created between the two extremes of either space and/or surface.  Afterwards,
there are additional points added every ``max_step`` meters between these
points until no more fits (the last step is shorter or exactly ``max_step``).

Upon closing the method, the following options are available to modify
the output:

If ``add_limb`` is true, the limb point is added to the path at the end.  It
is computed using bisections to ensure that the zenith angle of the tangent
point is as close to 90 degrees as it can numerically be.

If ``remove_non_atm`` is true, all points that are not in the atmosphere are
removed.  It is recommended to remove these points as multiple methods will
either perform poorly or not at all with these points present.

If ``fix_updown_azimuth`` is true, the azimuthal angle of the path is
fixed to the initial azimuthal angle of the path.  Because calculations
of the azimuth angle makes use of IEEE atan2, some paths may produce
bad angles if this is turned off.
)--",
      .author    = {"Richard Larsson"},
      .out       = {"ray_path"},
      .in        = {"atmospheric_field", "surface_field"},
      .gin       = {"pos",
                    "los",
                    "max_step",
                    "surface_search_accuracy",
                    "as_observer",
                    "add_limb",
                    "remove_non_atm",
                    "fix_updown_azimuth",
                    "surface_safe_search"},
      .gin_type  = {"Vector3",
                    "Vector2",
                    "Numeric",
                    "Numeric",
                    "Index",
                    "Index",
                    "Index",
                    "Index",
                    "Index"},
      .gin_value = {std::nullopt,
                    std::nullopt,
                    Numeric{1e3},
                    Numeric{0.1},
                    Index{1},
                    Index{0},
                    Index{1},
                    Index{1},
                    Index{1}},
      .gin_desc =
          {"The origo of the radiation path",
           "The line of sight of the radiation path",
           "The maximum step length",
           "The accuracy within which the surface intersection is counted as a hit",
           "Whether or not the path is as seen by the sensor or by the radiation (see text)",
           "Wheter or not to add the limb point",
           "Wheter or not to keep only atmospheric points",
           "Whether or not to attempt fix a potential issue with the path azimuthal angle",
           "Whether or not to search for the surface intersection in a safer but slower manner"},
  };

  wsm_data["ray_pathGeometricTangentAltitude"] = {
      .desc =
          R"--(Get a geometric radiation path that crosses the tangent altitude

The path is defined by an azimuth, a position, and a tangent altitude.
If the path ends up crossing the surface altitude, an error is thrown.

The ``pos`` is either at the end or at the beginning of the path depending 
on the ``as_observer`` flag.  A value that evaluates to true means that it
is at the end of the path.  If ``as_observer`` is true, the ``azimuth`` is
therefore looking backwards along the path.  Basically, ``as_observer`` true
means that ``pos`` and ``azimuth`` behaves as sensor pos and azimuth.

The ``max_step`` is the maximum step length in meters.  The path is first
created between the two extremes of space and space.  Afterwards,
there are additional points added every ``max_step`` meters between these
points until no more fits (the last step is shorter or exactly ``max_step``).

Upon closing the method, the following options are available to modify
the output:

If ``add_limb`` is true, the limb point is added to the path at the end.  It
is computed using bisections to ensure that the zenith angle of the tangent
point is as close to 90 degrees as it can numerically be.

If ``remove_non_atm`` is true, all points that are not in the atmosphere are
removed.  It is recommended to remove these points as multiple methods will
either perform poorly or not at all with these points present.

If ``fix_updown_azimuth`` is true, the azimuthal angle of the path is
fixed to the initial azimuthal angle of the path.  Because calculations
of the azimuth angle makes use of IEEE atan2, some paths may produce
bad angles if this is turned off.
)--",
      .author    = {"Richard Larsson"},
      .out       = {"ray_path"},
      .in        = {"atmospheric_field", "surface_field"},
      .gin       = {"pos",
                    "tangent_altitude",
                    "azimuth",
                    "max_step",
                    "as_observer",
                    "add_limb",
                    "remove_non_atm",
                    "fix_updown_azimuth"},
      .gin_type  = {"Vector3",
                    "Numeric",
                    "Numeric",
                    "Numeric",
                    "Index",
                    "Index",
                    "Index",
                    "Index"},
      .gin_value = {std::nullopt,
                    std::nullopt,
                    std::nullopt,
                    Numeric{1e3},
                    Index{1},
                    Index{1},
                    Index{1},
                    Index{1}},
      .gin_desc =
          {"The origo of the radiation path",
           "The tangent altitude of the radiation path",
           "The azimuth from the origo of the radiation path towards the tangent altitude",
           "The maximum step length",
           "Whether or not the path is as seen by the sensor or by the radiation (see text)",
           "Wheter or not to add the limb point",
           "Wheter or not to keep only atmospheric points",
           "Whether or not to attempt fix a potential issue with the path azimuthal angle"},
  };

  wsm_data["spectral_radiance_operatorClearsky1D"] = {
      .desc     = R"--(Set up a 1D spectral radiance operator

The operator is set up to compute the spectral radiance at any point as seen from
a 1D atmospheric profile.

This method will share line-by-line,cross-section, collision-induced absorption, and
predefined model data with the workspace (if they exist already when this method is
called).
)--",
      .author   = {"Richard Larsson"},
      .out      = {"spectral_radiance_operator"},
      .in       = {"atmospheric_field", "surface_field"},
      .gin      = {"altitude_grid",
                   "latitude",
                   "longitude",
                   "cia_extrapolation",
                   "cia_robust"},
      .gin_type = {"AscendingGrid", "Numeric", "Numeric", "Numeric", "Index"},
      .gin_value =
          {std::nullopt, Numeric{0.0}, Numeric{0.0}, Numeric{0.0}, Index{0}},
      .gin_desc       = {"The altitude grid",
                         "The latitude",
                         "The longitude",
                         "The extrapolation distance for cia",
                         "The robustness of the cia extrapolation"},
      .pass_workspace = true,
  };

  wsm_data["spectral_radiance_fieldFromOperatorPlanarGeometric"] = {
      .desc =
          R"--(Computes the spectral radiance field assuming planar geometric paths

A planar geometric path is just defined by a 1D atmospheric profile.  If the
*spectral_radiance_operator* contains more than one latitude and/or longitude
point, their altitude profiles are treated independently.

Limitations:

- The zenith grid is not allowed to contain the value 90 degrees.
)--",
      .author    = {"Richard Larsson"},
      .gout      = {"spectral_radiance_field"},
      .gout_type = {"StokvecGriddedField6"},
      .gout_desc = {"The spectral radiance field"},
      .in        = {"spectral_radiance_operator", "frequency_grid"},
      .gin       = {"zenith_grid", "azimuth_grid"},
      .gin_type  = {"AscendingGrid", "AscendingGrid"},
      .gin_value = {std::nullopt, std::nullopt},
      .gin_desc  = {"The zenith grid", "The azimuth grid"},
  };

  wsm_data["spectral_radiance_fieldFromOperatorPath"] = {
      .desc =
          R"--(Computes the spectral radiance field using *ray_path_observer_agenda*.

Each point is in computed individually, so there will be
zenith x azimuth x altitude x latitude x longitude x frequency number of calculations.
The positional arguments are taken from *spectral_radiance_operator*.

If the code is not already in parallel operation mode when this method is called,
the first 5 dimensions are computed in parallel.
)--",
      .author         = {"Richard Larsson"},
      .gout           = {"spectral_radiance_field"},
      .gout_type      = {"StokvecGriddedField6"},
      .gout_desc      = {"The spectral radiance field"},
      .in             = {"spectral_radiance_operator",
                         "ray_path_observer_agenda",
                         "frequency_grid"},
      .gin            = {"zenith_grid", "azimuth_grid"},
      .gin_type       = {"AscendingGrid", "AscendingGrid"},
      .gin_value      = {std::nullopt, std::nullopt},
      .gin_desc       = {"The zenith grid", "The azimuth grid"},
      .pass_workspace = true,
  };

  wsm_data["atmospheric_fieldAppendBaseData"] = {
      .desc      = R"--(Append base data to the atmospheric field

This will look at the valid ``basename`` for files matching base
data.  The base data file names are of the form

- "...t.xml"
- "...p.xml"
- "...wind_u.xml"
- "...wind_v.xml"
- "...wind_w.xml"
- "...mag_u.xml"
- "...mag_v.xml"
- "...mag_w.xml"

If any of these files are found, they are appended to the atmospheric field.

See *InterpolationExtrapolation* for valid ``extrapolation``.

See *MissingFieldComponentError* for valid ``deal_with_field_component``.

The ``replace_existing`` is used to determine if the data should be replaced if it already
exists in the atmospheric field.

The ``allow_missing_pressure`` and ``allow_missing_temperature`` are used to determine
if the method should throw if the pressure or temperature is missing.
)--",
      .author    = {"Richard Larsson"},
      .out       = {"atmospheric_field"},
      .in        = {"atmospheric_field"},
      .gin       = {"basename",
                    "extrapolation",
                    "deal_with_field_component",
                    "replace_existing",
                    "allow_missing_pressure",
                    "allow_missing_temperature"},
      .gin_type  = {"String", "String", "String", "Index", "Index", "Index"},
      .gin_value = {std::nullopt,
                    String{"Linear"},
                    String{"Throw"},
                    Index{1},
                    Index{0},
                    Index{0}},
      .gin_desc  = {"The base name of the files",
                    "The extrapolation to use.",
                    "How to deal with the field component.",
                    "Whether or not to replace existing data",
                    "Whether or not to allow missing pressure data",
                    "Whether or not to allow missing temperature data"},
  };

  wsm_data["atmospheric_fieldAppendLineSpeciesData"] = {
      .desc =
          R"--(Append species data to the atmospheric field based on line data

This will look at the valid ``basename`` for files matching base
data.  The base data file names are of the short-name form: "species.xml" (e.g., "H2O.xml").
See :class:`~pyarts.arts.SpeciesEnum` for valid short names.

See *InterpolationExtrapolation* for valid ``extrapolation``.

The ``missing_is_zero`` sets missing data to zero.

The ``replace_existing`` is used to determine if the data should be replaced if it already
exists in the atmospheric field.
)--",
      .author    = {"Richard Larsson"},
      .out       = {"atmospheric_field"},
      .in        = {"atmospheric_field", "absorption_bands"},
      .gin       = {"basename",
                    "extrapolation",
                    "missing_is_zero",
                    "replace_existing"},
      .gin_type  = {"String", "String", "Index", "Index"},
      .gin_value = {std::nullopt, String{"Linear"}, Index{0}, Index{0}},
      .gin_desc  = {"The base name of the files",
                    "The extrapolation to use.",
                    "Whether or not to zero-out missing data",
                    "Whether or not to replace existing data"},
  };

  wsm_data["atmospheric_fieldAppendLineIsotopologueData"] = {
      .desc =
          R"--(Append isotopologue data to the atmospheric field based on line data

This will look at the valid ``basename`` for files matching base
data.  The base data file names are of the form: "species-n.xml" (e.g., "H2O-161.xml").
See :class:`~pyarts.arts.SpeciesIsotopeRecord` for valid isotopologue names.

See *InterpolationExtrapolation* for valid ``extrapolation``.

The ``missing_is_zero`` sets missing data to zero.

The ``replace_existing`` is used to determine if the data should be replaced if it already
exists in the atmospheric field.
)--",
      .author    = {"Richard Larsson"},
      .out       = {"atmospheric_field"},
      .in        = {"atmospheric_field", "absorption_bands"},
      .gin       = {"basename",
                    "extrapolation",
                    "missing_is_zero",
                    "replace_existing"},
      .gin_type  = {"String", "String", "Index", "Index"},
      .gin_value = {std::nullopt, String{"Linear"}, Index{0}, Index{0}},
      .gin_desc  = {"The base name of the files",
                    "The extrapolation to use.",
                    "Whether or not to zero-out missing data",
                    "Whether or not to replace existing data"},
  };

  wsm_data["atmospheric_fieldAppendLineLevelData"] = {
      .desc =
          R"--(Append NLTE data to the atmospheric field based on line data

This will look at the valid ``basename`` for files matching base
data.  The base data file names are of the form: "species-n QN1 N1 N1 QN2 N2 N2.xml" (e.g., "O2-66 J 1 1 N 0 0.xml").
See :class:`~pyarts.arts.SpeciesIsotopeRecord` for valid isotopologue names and
:class:`~pyarts.arts.QuantumNumberValue` for valid quantum numbers.

See *InterpolationExtrapolation* for valid ``extrapolation``.

The ``missing_is_zero`` sets missing data to zero.

The ``replace_existing`` is used to determine if the data should be replaced if it already
exists in the atmospheric field.
)--",
      .author    = {"Richard Larsson"},
      .out       = {"atmospheric_field"},
      .in        = {"atmospheric_field", "absorption_bands"},
      .gin       = {"basename",
                    "extrapolation",
                    "missing_is_zero",
                    "replace_existing"},
      .gin_type  = {"String", "String", "Index", "Index"},
      .gin_value = {std::nullopt, String{"Linear"}, Index{0}, Index{0}},
      .gin_desc  = {"The base name of the files",
                    "The extrapolation to use.",
                    "Whether or not to zero-out missing data",
                    "Whether or not to replace existing data"},
  };

  wsm_data["atmospheric_fieldAppendTagsSpeciesData"] = {
      .desc =
          R"--(Append species data to the atmospheric field based on species data

This will look at the valid ``basename`` for files matching base
data.  The base data file names are of the short-name form: "species.xml" (e.g., "H2O.xml").
See :class:`~pyarts.arts.SpeciesEnum` for valid short names.

See *InterpolationExtrapolation* for valid ``extrapolation``.

The ``missing_is_zero`` sets missing data to zero.

The ``replace_existing`` is used to determine if the data should be replaced if it already
exists in the atmospheric field.
)--",
      .author    = {"Richard Larsson"},
      .out       = {"atmospheric_field"},
      .in        = {"atmospheric_field", "absorption_species"},
      .gin       = {"basename",
                    "extrapolation",
                    "missing_is_zero",
                    "replace_existing"},
      .gin_type  = {"String", "String", "Index", "Index"},
      .gin_value = {std::nullopt, String{"Linear"}, Index{0}, Index{0}},
      .gin_desc  = {"The base name of the files",
                    "The extrapolation to use.",
                    "Whether or not to zero-out missing data",
                    "Whether or not to replace existing data"},
  };

  wsm_data["atmospheric_fieldAppendCIASpeciesData"] = {
      .desc =
          R"--(Append species data to the atmospheric field based on collision-induced data data

This will look at the valid ``basename`` for files matching base
data.  The base data file names are of the short-name form: "species.xml" (e.g., "H2O.xml").
See :class:`~pyarts.arts.SpeciesEnum` for valid short names.

See *InterpolationExtrapolation* for valid ``extrapolation``.

The ``missing_is_zero`` sets missing data to zero.

The ``replace_existing`` is used to determine if the data should be replaced if it already
exists in the atmospheric field.
)--",
      .author    = {"Richard Larsson"},
      .out       = {"atmospheric_field"},
      .in        = {"atmospheric_field", "absorption_cia_data"},
      .gin       = {"basename",
                    "extrapolation",
                    "missing_is_zero",
                    "replace_existing"},
      .gin_type  = {"String", "String", "Index", "Index"},
      .gin_value = {std::nullopt, String{"Linear"}, Index{0}, Index{0}},
      .gin_desc  = {"The base name of the files",
                    "The extrapolation to use.",
                    "Whether or not to zero-out missing data",
                    "Whether or not to replace existing data"},
  };

  wsm_data["atmospheric_fieldAppendXsecSpeciesData"] = {
      .desc =
          R"--(Append species data to the atmospheric field based on cross-section data

This will look at the valid ``basename`` for files matching base
data.  The base data file names are of the short-name form: "species.xml" (e.g., "H2O.xml").
See :class:`~pyarts.arts.SpeciesEnum` for valid short names.

See *InterpolationExtrapolation* for valid ``extrapolation``.

The ``missing_is_zero`` sets missing data to zero.

The ``replace_existing`` is used to determine if the data should be replaced if it already
exists in the atmospheric field.
)--",
      .author    = {"Richard Larsson"},
      .out       = {"atmospheric_field"},
      .in        = {"atmospheric_field", "absorption_xsec_fit_data"},
      .gin       = {"basename",
                    "extrapolation",
                    "missing_is_zero",
                    "replace_existing"},
      .gin_type  = {"String", "String", "Index", "Index"},
      .gin_value = {std::nullopt, String{"Linear"}, Index{0}, Index{0}},
      .gin_desc  = {"The base name of the files",
                    "The extrapolation to use.",
                    "Whether or not to zero-out missing data",
                    "Whether or not to replace existing data"},
  };

  wsm_data["atmospheric_fieldAppendPredefSpeciesData"] = {
      .desc =
          R"--(Append species data to the atmospheric field based on predefined model data

This will look at the valid ``basename`` for files matching base
data.  The base data file names are of the short-name form: "species.xml" (e.g., "H2O.xml").
See :class:`~pyarts.arts.SpeciesEnum` for valid short names.

See *InterpolationExtrapolation* for valid ``extrapolation``.

The ``missing_is_zero`` sets missing data to zero.

The ``replace_existing`` is used to determine if the data should be replaced if it already
exists in the atmospheric field.
)--",
      .author    = {"Richard Larsson"},
      .out       = {"atmospheric_field"},
      .in        = {"atmospheric_field", "absorption_predefined_model_data"},
      .gin       = {"basename",
                    "extrapolation",
                    "missing_is_zero",
                    "replace_existing"},
      .gin_type  = {"String", "String", "Index", "Index"},
      .gin_value = {std::nullopt, String{"Linear"}, Index{0}, Index{0}},
      .gin_desc  = {"The base name of the files",
                    "The extrapolation to use.",
                    "Whether or not to zero-out missing data",
                    "Whether or not to replace existing data"},
  };

  wsm_data["atmospheric_fieldAppendAbsorptionData"] = {
      .desc =
          R"--(Append data to the atmospheric field based all absorption data

See *InterpolationExtrapolation* for valid ``extrapolation``.

Wraps:

- *atmospheric_fieldAppendLineSpeciesData* if the workspace contains *absorption_bands*
- *atmospheric_fieldAppendLineIsotopologueData* if ``load_isot`` is true and if the workspace contains *absorption_bands*
- *atmospheric_fieldAppendLineLevelData* if ``load_nlte`` is true and if the workspace contains *absorption_bands*
- *atmospheric_fieldAppendTagsSpeciesData* if the workspace contains *absorption_species*
- ``atmospheric_fieldAppendLookupTableSpeciesData`` if the workspace contains *absorption_species*
- *atmospheric_fieldAppendCIASpeciesData* if the workspace contains *absorption_cia_data*
- *atmospheric_fieldAppendXsecSpeciesData* if the workspace contains *absorption_xsec_fit_data*
- *atmospheric_fieldAppendPredefSpeciesData* if the workspace contains *absorption_predefined_model_data*
)--",
      .author    = {"Richard Larsson"},
      .out       = {"atmospheric_field"},
      .in        = {"atmospheric_field"},
      .gin       = {"basename",
                    "extrapolation",
                    "missing_is_zero",
                    "replace_existing",
                    "load_isot",
                    "load_nlte"},
      .gin_type  = {"String", "String", "Index", "Index", "Index", "Index"},
      .gin_value = {std::nullopt,
                    String{"Linear"},
                    Index{0},
                    Index{0},
                    Index{0},
                    Index{0}},
      .gin_desc  = {"The base name of the files",
                    "The extrapolation to use.",
                    "Whether or not to zero-out missing data",
                    "Whether or not to replace existing data",
                    "Whether or not to load isotopologue data",
                    "Whether or not to load NLTE data"},
      .pass_workspace = true,
  };

  wsm_data["ReadCatalogData"] = {
      .desc =
          R"--(Reads split catalog data from a folder structure similar to ``arts-cat-data``

Wraps:

- *absorption_bandsReadSpeciesSplitCatalog* with "lines/" added to ``basename``
- *absorption_cia_dataReadSpeciesSplitCatalog* with "cia/" added to ``basename``
- *absorption_xsec_fit_dataReadSpeciesSplitCatalog* with "xsec/" added to ``basename``
- *absorption_predefined_model_dataReadSpeciesSplitCatalog* with "predef/" added to ``basename`` and ``name_missing`` = 1
)--",
      .author    = {"Richard Larsson"},
      .out       = {"absorption_predefined_model_data",
                    "absorption_xsec_fit_data",
                    "absorption_cia_data",
                    "absorption_bands"},
      .in        = {"absorption_species"},
      .gin       = {"basename", "ignore_missing"},
      .gin_type  = {"String", "Index"},
      .gin_value = {String{}, Index{0}},
      .gin_desc  = {"Absolute or relative path to the data",
                    "Ignore missing files instead of throwing an error"},
  };

  wsm_data["absorption_bandsSetZeeman"] = {
      .desc = R"--(Set the Zeeman splitting for lines within the frequency range

See *SpeciesIsotope* for valid ``species``
)--",
      .author    = {"Richard Larsson"},
      .out       = {"absorption_bands"},
      .in        = {"absorption_bands"},
      .gin       = {"species", "fmin", "fmax", "on"},
      .gin_type  = {"SpeciesIsotope", "Numeric", "Numeric", "Index"},
      .gin_value = {std::nullopt, std::nullopt, std::nullopt, Index{1}},
      .gin_desc  = {"Isotopologue of the species",
                    "Minimum line frequency to set Zeeman splitting for",
                    "Maximum line frequency to set Zeeman splitting for",
                    "On or off"},
  };

  wsm_data["ray_path_pointBackground"] = {
      .desc =
          R"--(Sets *ray_path_point* to the expected background point of *ray_path*
)--",
      .author = {"Richard Larsson"},
      .out    = {"ray_path_point"},
      .in     = {"ray_path"},
  };

  wsm_data["ray_path_pointForeground"] = {
      .desc =
          R"--(Sets *ray_path_point* to the expected foreground point of *ray_path*
)--",
      .author = {"Richard Larsson"},
      .out    = {"ray_path_point"},
      .in     = {"ray_path"},
  };

  wsm_data["ray_path_pointLowestFromPath"] = {
      .desc =
          R"(Sets *ray_path_point* to the lowest altitude point of *ray_path*.
)",
      .author = {"Richard Larsson"},
      .out    = {"ray_path_point"},
      .in     = {"ray_path"},
  };

  wsm_data["ray_path_pointHighestFromPath"] = {
      .desc =
          R"(Sets *ray_path_point* to the highest altitude point of *ray_path*.
)",
      .author = {"Richard Larsson"},
      .out    = {"ray_path_point"},
      .in     = {"ray_path"},
  };

  wsm_data["measurement_vectorFromOperatorPath"] = {
      .desc =
          R"--(Sets measurement vector by looping over all sensor elements

The core calculations happens inside the *spectral_radiance_operator*.
)--",
      .author         = {"Richard Larsson"},
      .out            = {"measurement_vector"},
      .in             = {"measurement_sensor",
                         "spectral_radiance_operator",
                         "ray_path_observer_agenda"},
      .pass_workspace = true,
  };

  wsm_data["measurement_vectorFromSensor"] = {
      .desc =
          R"--(Sets measurement vector by looping over all sensor elements

The core calculations happens inside the *spectral_radiance_observer_agenda*.

User choices of *spectral_radiance_unit* does not adversely affect this method
unless the *measurement_vector* or *measurement_jacobian* are further modified
before consumption by, e.g., *OEM*
)--",
      .author         = {"Richard Larsson"},
      .out            = {"measurement_vector", "measurement_jacobian"},
      .in             = {"measurement_sensor",
                         "jacobian_targets",
                         "atmospheric_field",
                         "surface_field",
                         "spectral_radiance_unit",
                         "spectral_radiance_observer_agenda"},
      .pass_workspace = true,
  };

  wsm_data["measurement_sensorFromModelState"] = {
      .desc =
          R"--(Update *measurement_sensor* from *model_state_vector*.
)--",
      .author = {"Richard Larsson"},
      .out    = {"measurement_sensor"},
      .in = {"measurement_sensor", "model_state_vector", "jacobian_targets"},
  };

  wsm_data["measurement_sensorInit"] = {
      .desc =
          R"--(Initialize *measurement_sensor* to empty.
)--",
      .author = {"Richard Larsson"},
      .out    = {"measurement_sensor"},
  };

  wsm_data["measurement_sensorAddSimple"] = {
      .desc =
          R"--(Adds a sensor with a dirac channel opening around the frequency grid.

All elements share position, line-of-sight, and frequency grid.
)--",
      .author    = {"Richard Larsson"},
      .out       = {"measurement_sensor"},
      .in        = {"measurement_sensor", "frequency_grid"},
      .gin       = {"pos", "los", "pol"},
      .gin_type  = {"Vector3", "Vector2", "Stokvec"},
      .gin_value = {std::nullopt,
                    std::nullopt,
                    rtepack::to_stokvec(PolarizationChoice::I)},
      .gin_desc =
          {"A position [alt, lat, lon]",
           "A line of sight [zenith, azimuth]",
           "The polarization whos dot-product with the spectral radiance becomes the measurement"},
  };

  wsm_data["measurement_sensorAddSimpleGaussian"] = {
      .desc =
          R"--(Adds a sensor with a Gaussian channel opening around the frequency grid.

All elements share position, line-of-sight, and frequency grid.

Note that this means you only get "half" a Gaussian channel for the outermost channels.

The I component's distribution is normalized to 1 or 0 by itself, while
the Q, U, and V components' hypotenuse are normalized to 1 or 0 together.
)--",
      .author    = {"Richard Larsson"},
      .out       = {"measurement_sensor"},
      .in        = {"measurement_sensor", "frequency_grid"},
      .gin       = {"std", "pos", "los", "pol"},
      .gin_type  = {"Numeric", "Vector3", "Vector2", "Stokvec"},
      .gin_value = {std::nullopt,
                    std::nullopt,
                    std::nullopt,
                    rtepack::to_stokvec(PolarizationChoice::I)},
      .gin_desc =
          {"The standard deviations of the channels",
           "A position [alt, lat, lon]",
           "A line of sight [zenith, azimuth]",
           "The polarization whos dot-product with the spectral radiance becomes the measurement"},
  };

  wsm_data["measurement_sensorAddVectorGaussian"] =
      wsm_data["measurement_sensorAddSimpleGaussian"];
  wsm_data["measurement_sensorAddVectorGaussian"].gin_type[0] = "Vector";

  wsm_data["sun_pathFromObserverAgenda"] = {
      .desc =
          R"--(Find a path that hits the sun if possible

The algorithm finds the pair of angles with the least error in regards to angular zenith and 
azimuth offset from the sun.  It uses this pair of angles to compute said path.  The algorithm
is iterative.  It first finds the geometric pair of angles pointing at the sun.  It then
computes the path, using the space-facing path point's pointing offset relative to the sun
to change the angles in the four directions (up, left, right, down) until it finds a better
solution.  If no better solution is found, the algorithm it refines the angular search to half
for every level of refinement above 1, it then stops.

Note that special care is taken to eliminate surface intersections so that part of the sun may
still be hit if it is above the horizon.  If the sun is entirerly below the horizon, the path
will point close to the horizon.

The two control parameters are the ``angle_cut`` and ``just_hit``.  The ``angle_cut`` is the limit
in degrees to which the algorithm should search for a better solution.  The ``just_hit`` is a flag
that just returns the first time a path hits the sun.
)--",
      .author    = {"Richard Larsson"},
      .out       = {"sun_path"},
      .in        = {"surface_field", "ray_path_observer_agenda", "sun"},
      .gin       = {"pos", "angle_cut", "refinement", "just_hit"},
      .gin_type  = {"Vector3", "Numeric", "Index", "Index"},
      .gin_value = {std::nullopt, Numeric{0.0}, Index{1}, Index{0}},
      .gin_desc =
          {"An observer position [alt, lat, lon]",
           "The angle delta-cutoff in the iterative solver [0.0, ...]",
           "The refinement of the search algorithm (twice the power of this is the resultion)",
           "Whether or not it is enough to just hit the sun or if better accuracy is needed"},
      .pass_workspace = true,
  };

  wsm_data["ray_path_suns_pathFromPathObserver"] = {
      .desc =
          R"--(Wraps *sun_pathFromObserverAgenda* for all paths to all suns.
)--",
      .author = {"Richard Larsson"},
      .out    = {"ray_path_suns_path"},
      .in  = {"surface_field", "ray_path_observer_agenda", "ray_path", "suns"},
      .gin = {"angle_cut", "refinement", "just_hit"},
      .gin_type  = {"Numeric", "Index", "Index"},
      .gin_value = {Numeric{0.0}, Index{1}, Index{0}},
      .gin_desc =
          {"The angle delta-cutoff in the iterative solver [0.0, ...]",
           "The refinement of the search algorithm (twice the power of this is the resultion)",
           "Whether or not it is enough to just hit the sun or if better accuracy is needed"},
      .pass_workspace = true,
  };

  wsm_data["spectral_radianceSunsOrCosmicBackground"] = {
      .desc =
          R"--(Get the spectral radiance of a sun or of the cosmic background if no sun is hit.

Note that only the first sun is used if multiple suns are defined, so it is advantageous to
have sorted *suns* by distance before running this code.
)--",
      .author = {"Richard Larsson"},
      .out    = {"spectral_radiance"},
      .in     = {"frequency_grid", "ray_path_point", "suns", "surface_field"},
  };

  wsm_data["spectral_radianceSunOrCosmicBackground"] = {
      .desc =
          R"--(Get the spectral radiance of a sun or of the cosmic background if the sun is not hit.
)--",
      .author = {"Richard Larsson"},
      .out    = {"spectral_radiance"},
      .in     = {"frequency_grid", "sun_path", "sun", "surface_field"},
  };

  wsm_data["sunBlackbody"] = {
      .desc =
          R"--(Set *sun* to blackbody.

.. note::
    For a Sol-like sun there are huge differences in the UV-range
    between the actual sun spectrum and the blackbody spectrum
    with the effective temperature of the sun. The blackbody sun
    strongly overestimates the UV radiation.
)--",
      .author = {"Jon Petersen", "Richard Larsson"},
      .out    = {"sun"},
      .in     = {"frequency_grid"},
      .gin    = {"radius", "distance", "temperature", "latitude", "longitude"},
      .gin_type  = {"Numeric", "Numeric", "Numeric", "Numeric", "Numeric"},
      .gin_value = {6.963242e8, 1.495978707e11, 5772.0, 0.0, 0.0},
      .gin_desc =
          {"The radius of the sun in meter. "
           "Default is the radius of our sun. ",
           "The average distance between the sun and the planet in meter. "
           "Default value is set to 1 a.u. ",
           "The effective temperature of the suns photosphere in Kelvin. "
           "Default is the temperature of our sun - 5772 Kelvin ",
           "The latitude or the zenith position of the sun in the sky. ",
           "The longitude or azimuthal position of the sun in the sky. "},
  };

  wsm_data["sunFromGrid"] = {
      .desc =
          R"(Extracts a sun spectrum from a field of such data.
          
The method allows to obtain the sun spectrum by
interpolation from a field of such data. 
The sun spectrum is expected to be stored as
the irradiance at the suns photosphere.

Unit:

- GriddedField2: [W m-2 Hz-1]

- Vector *frequency_grid* [Hz]
- Vector ``stokes_dim`` [1]

Dimensions: [*frequency_grid*, stokes_dim]

This method performs an interpolation onto the *frequency_grid*.
The point of *frequency_grid* that are outside the data frequency grid
are initialized according to planck's law of the temperature variable.
Hence, a temperature of 0 means 0s the edges of the *frequency_grid*.
)",
      .author    = {"Jon Petersen", "Richard Larsson"},
      .out       = {"sun"},
      .in        = {"frequency_grid"},
      .gin       = {"sun_spectrum_raw",
                    "radius",
                    "distance",
                    "temperature",
                    "latitude",
                    "longitude",
                    "description"},
      .gin_type  = {"GriddedField2",
                    "Numeric",
                    "Numeric",
                    "Numeric",
                    "Numeric",
                    "Numeric",
                    "String"},
      .gin_value = {std::nullopt,
                    6.963242e8,
                    1.495978707e11,
                    5772.0,
                    0.0,
                    0.0,
                    String{"A sun"}},
      .gin_desc =
          {"A raw spectrum",
           "The radius of the sun in meter. Default is the radius of our sun. ",
           "The average distance between the sun and the planet in meter. Default value is set to 1 a.u. ",
           "The effective temperature of the suns photosphere in Kelvin. Default is the temperature of our sun - 5772 Kelvin ",
           "The latitude or the zenith position of the sun in the sky. ",
           "The longitude or azimuthal position of the sun in the sky. ",
           "A description of the sun."},
  };

  wsm_data["sunsAddSun"] = {
      .desc   = "Add *sun* to *suns*, only exist for composability.\n",
      .author = {"Richard Larsson"},
      .out    = {"suns"},
      .in     = {"suns", "sun"},
  };

  wsm_data["ray_path_spectral_radiance_scatteringSunsFirstOrderRayleigh"] = {
      .desc           = R"--(Add *suns* to *ray_path_spectral_radiance_source*.
)--",
      .author         = {"Richard Larsson"},
      .out            = {"ray_path_spectral_radiance_scattering"},
      .in             = {"ray_path_propagation_matrix_scattering",
                         "ray_path",
                         "ray_path_suns_path",
                         "suns",
                         "jacobian_targets",
                         "frequency_grid",
                         "atmospheric_field",
                         "surface_field",
                         "propagation_matrix_agenda"},
      .gin            = {"depolarization_factor", "hse_derivative"},
      .gin_type       = {"Numeric", "Index"},
      .gin_value      = {Numeric{0.0}, Index{0}},
      .gin_desc       = {R"--(The depolarization factor to use.)--",
                         "Flag to compute the hypsometric distance derivatives"},
      .pass_workspace = true,
  };

  wsm_data["atmospheric_fieldFromModelState"] = {
      .desc   = R"--(Sets *atmospheric_field* to the state of the model.
)--",
      .author = {"Richard Larsson"},
      .out    = {"atmospheric_field"},
      .in     = {"atmospheric_field", "model_state_vector", "jacobian_targets"},
  };

  wsm_data["surface_fieldFromModelState"] = {
      .desc   = R"--(Sets *surface_field* to the state of the model.
)--",
      .author = {"Richard Larsson"},
      .out    = {"surface_field"},
      .in     = {"surface_field", "model_state_vector", "jacobian_targets"},
  };

  wsm_data["absorption_bandsFromModelState"] = {
      .desc   = R"--(Sets *absorption_bands* to the state of the model.
)--",
      .author = {"Richard Larsson"},
      .out    = {"absorption_bands"},
      .in     = {"absorption_bands", "model_state_vector", "jacobian_targets"},
  };

  wsm_data["model_state_vectorSize"] = {
      .desc =
          R"--(Sets *model_state_vector* to the size *jacobian_targets* demand.

Warning:

    Does not zero out existing data. Use *model_state_vectorZero* if that is desired.
)--",
      .author = {"Richard Larsson"},
      .out    = {"model_state_vector"},
      .in     = {"jacobian_targets"},
  };

  wsm_data["model_state_vectorZero"] = {
      .desc   = R"--(Sets *model_state_vector* to 0.0
)--",
      .author = {"Richard Larsson"},
      .out    = {"model_state_vector"},
      .in     = {"model_state_vector"},
  };

  wsm_data["model_state_vectorFromSensor"] = {
      .desc   = R"--(Sets *model_state_vector*'s sensor part.
)--",
      .author = {"Richard Larsson"},
      .out    = {"model_state_vector"},
      .in = {"model_state_vector", "measurement_sensor", "jacobian_targets"},
  };

  wsm_data["model_state_vectorFromAtmosphere"] = {
      .desc   = R"--(Sets *model_state_vector*'s atmospheric part.
)--",
      .author = {"Richard Larsson"},
      .out    = {"model_state_vector"},
      .in     = {"model_state_vector", "atmospheric_field", "jacobian_targets"},
  };

  wsm_data["model_state_vectorFromSurface"] = {
      .desc   = R"--(Sets *model_state_vector*'s surface part.
)--",
      .author = {"Richard Larsson"},
      .out    = {"model_state_vector"},
      .in     = {"model_state_vector", "surface_field", "jacobian_targets"},
  };

  wsm_data["model_state_vectorFromBands"] = {
      .desc   = R"--(Sets *model_state_vector*'s absorption line part.
)--",
      .author = {"Richard Larsson"},
      .out    = {"model_state_vector"},
      .in     = {"model_state_vector", "absorption_bands", "jacobian_targets"},
  };

  wsm_data["ray_path_transmission_matrixFromPath"] = {
      .desc      = R"--(Gets the transmission matrix in layers along the path.

The assumption is that each path variable forms a layer from the 
ray path.  So there is a reduction in size by one.  A demand therefore
is that there are at least 2 points in the path.

The derivatives first dimensions are also 2, the first for the derivative wrt
the level before and one for the level after.
)--",
      .author    = {"Richard Larsson"},
      .out       = {"ray_path_transmission_matrix",
                    "ray_path_transmission_matrix_jacobian"},
      .in        = {"ray_path_propagation_matrix",
                    "ray_path_propagation_matrix_jacobian",
                    "ray_path",
                    "ray_path_atmospheric_point",
                    "surface_field",
                    "jacobian_targets"},
      .gin       = {"hse_derivative"},
      .gin_type  = {"Index"},
      .gin_value = {Index{0}},
      .gin_desc  = {"Flag to compute the hypsometric distance derivatives"},
  };

  wsm_data["spectral_radianceStepByStepEmission"] = {
      .desc   = R"--(Gets the spectral radiance from the path.

This uses a step-by-step solver to propagate background radiation along the path.
)--",
      .author = {"Richard Larsson"},
      .out    = {"spectral_radiance", "ray_path_spectral_radiance_jacobian"},
      .in     = {"ray_path_transmission_matrix",
                 "ray_path_transmission_matrix_cumulative",
                 "ray_path_transmission_matrix_jacobian",
                 "ray_path_spectral_radiance_source",
                 "ray_path_spectral_radiance_source_jacobian",
                 "spectral_radiance_background"},
  };

  wsm_data["spectral_radianceCumulativeEmission"] = {
      .desc   = R"--(Gets the spectral radiance from the path emission.

Also get the Jacobian of the spectral radiance with regards to the
path parameters.
)--",
      .author = {"Richard Larsson"},
      .out    = {"spectral_radiance", "ray_path_spectral_radiance_jacobian"},
      .in     = {"ray_path_transmission_matrix",
                 "ray_path_transmission_matrix_cumulative",
                 "ray_path_transmission_matrix_jacobian",
                 "ray_path_spectral_radiance_source",
                 "ray_path_spectral_radiance_source_jacobian",
                 "spectral_radiance_background"},
  };

  wsm_data["spectral_radianceCumulativeTransmission"] = {
      .desc   = R"--(Gets the spectral radiance from the path transmission.

Also get the Jacobian of the spectral radiance with regards to the
path parameters.
)--",
      .author = {"Richard Larsson"},
      .out    = {"spectral_radiance", "ray_path_spectral_radiance_jacobian"},
      .in     = {"ray_path_transmission_matrix",
                 "ray_path_transmission_matrix_cumulative",
                 "ray_path_transmission_matrix_jacobian",
                 "spectral_radiance_background"},
  };

  wsm_data["OEM"] = {
      .desc   = R"(Inversion by the so called optimal estimation method (OEM).

Work in progress ...

The cost function to minimise, including a normalisation with length
of *measurement_vector*, is:

    cost = cost_y + cost_x

where:

    cost_y = 1/m * [y-yf]' * covmat_se_inv * [y-yf]
    cost_x = 1/m * [x-xa]' * covmat_sx_inv * [x-xa]

The current implementation provides 3 methods for the minimization of
the cost functional: Linear, Gauss-Newton and Levenberg-Marquardt.
The Gauss-Newton minimizer attempts to find a minimum solution by 
fitting a quadratic function to the cost functional. The linear minimizer
is a special case of the Gauss-Newton method, since for a linear forward
model the exact solution of the minimization problem is obtained after
the first step. The Levenberg-Marquardt method adaptively constrains the
search region for the next iteration step by means of the so-called gamma-factor.
This makes the method more suitable for strongly non-linear problems.
If the gamma-factor is 0, Levenberg-Marquardt and Gauss-Newton method
are identical. Each minimization method (li,gn,lm) has an indirect
variant (li_cg,gn_cg,lm_cg), which uses the conjugate gradient solver
for the linear system that has to be solved in each minimzation step.
This of advantage for very large problems, that would otherwise require
the computation of expensive matrix products.

Description of the special input arguments:

    - ``method``:

        - ``"li"``: A linear problem is assumed and a single iteration is performed.
        - ``"li_cg"``: A linear problem is assumed and solved using the CG solver.
        - ``"gn"``: Non-linear, with Gauss-Newton iteration scheme.
        - ``"gn_cg"``: Non-linear, with Gauss-Newton and conjugate gradient solver.
        - ``"lm"``: Non-linear, with Levenberg-Marquardt (LM) iteration scheme.
        - ``"lm_cg"``: Non-linear, with Levenberg-Marquardt (LM) iteration scheme and conjugate gradient solver.

    - ``max_start_cost``:

      No inversion is done if the cost matching the a priori state is above
      this value. If set to a negative value, all values are accepted.
      This argument also controls if the start cost is calculated. If
      set to <= 0, the start cost in ``oem_diagnostics`` is set to NaN
      when using "li" and "gn".
    
    - ``x_norm``:

      A normalisation vector for *model_state_vector*. A normalisation of *model_state_vector* can be needed
      due to limited numerical precision. If this vector is set to be empty
      no normalisation is done (defualt case). Otherwise, this must be a
      vector with same length as *model_state_vector*, just having values above zero.
      Elementwise division between *model_state_vector* and ``x_norm`` (x./x_norm) shall give
      a vector where all values are in the order of unity. Maybe the best
      way to set ``x_norm`` is x_norm = sqrt( diag( Sx ) ).

    - ``max_iter``:

      Maximum number of iterations to perform. No effect for "li".

    - ``stop_dx``:\n"

      Iteration stop criterion. The criterion used is the same as given in Rodgers\' "Inverse Methods for Atmospheric Sounding"

    - ``lm_ga_settings``:

      Settings controlling the gamma factor, part of the "LM" method.
      This is a vector of length 6, having the elements (0-based index):

            0. Start value.
            1. Fractional decrease after succesfull iteration.
            2. Fractional increase after unsuccessful iteration.
            3. Maximum allowed value. If the value is passed, the inversion is halted.
            4. Lower treshold. If the threshold is passed, gamma is set to zero. If gamma must be increased from zero, gamma is set to this value.
            5. Gamma limit. This is an additional stop criterion. Convergence is not considered until there has been one succesful iteration having a gamma <= this value.
      
      The default setting triggers an error if "lm" is selected.

    - ``clear matrices``:

      With this flag set to 1, *measurement_jacobian* and *measurement_gain_matrix* are returned as empty matrices.

    - ``display_progress``:

      Controls if there is any screen output. The overall report level is ignored by this WSM.
)",
      .author = {"Patrick Eriksson"},
      .out    = {"model_state_vector",
                 "measurement_vector_fitted",
                 "measurement_jacobian",
                 "measurement_gain_matrix"},
      .gout   = {"oem_diagnostics", "lm_ga_history", "errors"},
      .gout_type = {"Vector", "Vector", "ArrayOfString"},
      .gout_desc =
          {"Basic diagnostics of an OEM type inversion",
           "The series of gamma values for a Marquardt-levenberg inversion",
           "Errors encountered during OEM execution"},
      .in        = {"model_state_vector",
                    "measurement_vector_fitted",
                    "measurement_jacobian",
                    "model_state_vector_apriori",
                    "model_state_covariance_matrix",
                    "measurement_vector",
                    "measurement_vector_error_covariance_matrix",
                    "inversion_iterate_agenda"},
      .gin       = {"method",
                    "max_start_cost",
                    "model_state_covariance_matrix_normalization",
                    "max_iter",
                    "stop_dx",
                    "lm_ga_settings",
                    "clear_matrices",
                    "display_progress"},
      .gin_type  = {"String",
                    "Numeric",
                    "Vector",
                    "Index",
                    "Numeric",
                    "Vector",
                    "Index",
                    "Index"},
      .gin_value = {std::nullopt,
                    Numeric{std::numeric_limits<Numeric>::infinity()},
                    Vector{},
                    Index{10},
                    Numeric{0.01},
                    Vector{},
                    Index{0},
                    Index{0}},
      .gin_desc =
          {"Iteration method. For this and all options below, see further above",
           "Maximum allowed value of cost function at start",
           "Normalisation of Sx",
           "Maximum number of iterations",
           "Stop criterion for iterative inversions",
           "Settings associated with the ga factor of the LM method",
           "An option to save memory",
           "Flag to control if inversion diagnostics shall be printed on the screen"},
      .pass_workspace = true,
  };

  wsm_data["measurement_vector_error_covariance_matrix_observation_systemCalc"] = {
      .desc =
          "Calculates the covariance matrix describing the error due to uncertainties\n"
          "in the observation system.\n\nThe uncertainties of the observation system are\n"
          "described by *measurement_vector_error_covariance_matrix*, which must be set by the user to include the\n"
          "relevant contributions from the measurement and the forward model.\n"
          "\n"
          "Prerequisite for the calculation of ``measurement_vector_error_covariance_matrix_observation_system`` is a successful OEM\n"
          "computation where also the gain matrix has been computed.\n",
      .author = {"Simon Pfreundschuh"},
      .gout = {"measurement_vector_error_covariance_matrix_observation_system"},
      .gout_type = {"Matrix"},
      .gout_desc =
          {"Covariance matrix describing the retrieval error due to uncertainties of the observation system."},
      .in = {"measurement_gain_matrix",
             "measurement_vector_error_covariance_matrix"},
  };

  wsm_data["model_state_covariance_matrix_smoothing_errorCalc"] = {
      .desc =
          "Calculates the covariance matrix describing the error due to smoothing.\n"
          "\n"
          "The calculation of ``model_state_covariance_matrix_smoothing_error`` also requires the averaging kernel matrix *measurement_averaging_kernel*\n"
          "to be computed after a successful OEM calculation.\n",
      .author    = {"Simon Pfreundschuh"},
      .gout      = {"model_state_covariance_matrix_smoothing_error"},
      .gout_type = {"Matrix"},
      .gout_desc =
          {"Covariance matrix describing the retrieval error due to smoothing."},
      .in = {"measurement_averaging_kernel", "model_state_covariance_matrix"},
  };

  wsm_data["measurement_averaging_kernelCalc"] = {
      .desc =
          "Calculate the averaging kernel matrix.\n\nThis is done by describing the sensitivity of the\n"
          "OEM retrieval with respect to the true state of the system. A prerequisite\n"
          "for the calculation of the averaging kernel matrix is a successful OEM\n"
          "calculation in which the *measurement_jacobian* and the gain matrix *measurement_gain_matrix* have been calculated.\n",
      .author = {"Simon Pfreundschuh"},
      .out    = {"measurement_averaging_kernel"},
      .in     = {"measurement_gain_matrix", "measurement_jacobian"},
  };

  wsm_data["model_state_vector_aprioriFromState"] = {
      .desc =
          R"(Sets the a priori state of the model state vector to the current state.
)",
      .author = {"Richard Larsson"},
      .out    = {"model_state_vector_apriori"},
      .in     = {"model_state_vector"},
  };

  wsm_data["measurement_vector_fittedFromMeasurement"] = {
      .desc =
          R"(Sets the fitted measurement vector to the current measurement vector.
)",
      .author = {"Richard Larsson"},
      .out    = {"measurement_vector_fitted"},
      .in     = {"measurement_vector"},
  };

  wsm_data["model_state_covariance_matrixInit"] = {
      .desc =
          R"(Initialises the model state covariance matrix to the identity matrix.
)",
      .author = {"Richard Larsson"},
      .out    = {"model_state_covariance_matrix"},
  };

  wsm_data["model_state_covariance_matrixAddSpeciesVMR"] = {
      .desc =
          R"(Set a species model state covariance matrix element.
)",
      .author    = {"Richard Larsson"},
      .out       = {"model_state_covariance_matrix"},
      .in        = {"model_state_covariance_matrix", "jacobian_targets"},
      .gin       = {"species", "matrix", "inverse"},
      .gin_type  = {"SpeciesEnum", "BlockMatrix", "BlockMatrix"},
      .gin_value = {std::nullopt, std::nullopt, BlockMatrix{}},
      .gin_desc  = {"The species to set the covariance matrix for",
                    "The covariance diagoinal block matrix",
                    "The inverse covariance diagoinal block matrix"},
  };

  wsm_data["measurement_vector_errorInitStandard"] = {
      .desc =
          R"(Initialize measurement error variables to 0 from the measurements.
)",
      .author = {"Richard Larsson"},
      .out    = {"measurement_vector_error", "measurement_jacobian_error"},
      .in     = {"measurement_vector", "measurement_jacobian"},
  };

  wsm_data["measurement_vector_errorAddErrorState"] = {
      .desc =
          R"(Add measurement error from the model state.
)",
      .author = {"Richard Larsson"},
      .out    = {"measurement_vector_error", "measurement_jacobian_error"},
      .in     = {"measurement_vector_error",
                 "measurement_jacobian_error",
                 "jacobian_targets",
                 "model_state_vector"},
  };

  wsm_data["measurement_vectorAddError"] = {
      .desc =
          R"(Add the measurement error to the measurement.
)",
      .author = {"Richard Larsson"},
      .out    = {"measurement_vector", "measurement_jacobian"},
      .in     = {"measurement_vector",
                 "measurement_jacobian",
                 "measurement_vector_error",
                 "measurement_jacobian_error"},
  };

  wsm_data["measurement_vector_error_covariance_matrixConstant"] = {
      .desc =
          R"(Sets a constant measurement vector error covariance matrix.
)",
      .author    = {"Richard Larsson"},
      .out       = {"measurement_vector_error_covariance_matrix"},
      .in        = {"measurement_sensor"},
      .gin       = {"value"},
      .gin_type  = {"Numeric"},
      .gin_value = {std::nullopt},
      .gin_desc  = {"The value of the covariance matrix diagonal"},
  };

  wsm_data["scattering_speciesInit"] = {
      .desc   = R"(Initialize scattering species.
)",
      .author = {"Richard Larsson"},
      .out    = {"scattering_species"},
      .in     = {},
  };

  wsm_data["disort_settings_agendaSetup"] = {
      .desc =
          R"--(Setup for Disort standard calculations.

This method allows setting up *disort_settings_agenda* by named options.  A description of the options is given below.
)--",
      .author    = {"Richard Larsson"},
      .out       = {"disort_settings_agenda"},
      .gin       = {"layer_emission_setting",
                    "scattering_setting",
                    "space_setting",
                    "sun_setting",
                    "surface_setting",
                    "surface_lambertian_value"},
      .gin_type  = {"String", "String", "String", "String", "String", "Vector"},
      .gin_value = {String{"LinearInTau"},
                    String{"None"},
                    String{"CosmicMicrowaveBackgroundRadiation"},
                    String{"None"},
                    String{"Thermal"},
                    Vector{}},
      .gin_desc =
          {"Layer emission settings",
           "Scattering settings",
           "Space settings",
           "Sun settings",
           "Surface settings",
           "Surface lambertian value (must be the size of the frequency grid; used only when surface is set to a Lambertian variant)"},
  };

  wsm_data["disort_settingsLegendreCoefficientsFromPath"] = {
      .desc   = R"(Sets the legendre coefficients from the path-variable.
)",
      .author = {"Richard Larsson"},
      .out    = {"disort_settings"},
      .in =
          {
              "disort_settings",
              "ray_path_phase_matrix_scattering_spectral",
          },
  };

  wsm_data["disort_settingsSingleScatteringAlbedoFromPath"] = {
      .desc   = R"(Sets the single scattering albedo from the path-variable.
)",
      .author = {"Richard Larsson"},
      .out    = {"disort_settings"},
      .in =
          {
              "disort_settings",
              "ray_path_propagation_matrix_scattering",
              "ray_path_absorption_vector_scattering",
          },
  };

  wsm_data["disort_settingsNoSun"] = {
      .desc   = R"(Turns off solar radiation in Disort calculations.
)",
      .author = {"Richard Larsson"},
      .out    = {"disort_settings"},
      .in     = {"disort_settings"},
  };

  wsm_data["disort_settingsSetSun"] = {
      .desc =
          R"--(Uses Set the FOV to the sun input for Disort calculations.
)--",
      .author = {"Richard Larsson"},
      .out    = {"disort_settings"},
      .in     = {"disort_settings",
                 "frequency_grid",
                 "surface_field",
                 "sun",
                 "ray_path_point"},
  };

  wsm_data["disort_settingsNoLayerThermalEmission"] = {
      .desc   = R"(Turns off source radiation in Disort calculations.
)",
      .author = {"Richard Larsson"},
      .out    = {"disort_settings"},
      .in     = {"disort_settings"},
  };

  wsm_data["disort_settingsLayerThermalEmissionLinearInTau"] = {
      .desc =
          R"(Use a source function that changes linearly in optical thickness.

Note that you must have set the optical thickness before calling this.
)",
      .author = {"Richard Larsson"},
      .out    = {"disort_settings"},
      .in = {"disort_settings", "ray_path_atmospheric_point", "frequency_grid"},
  };

  wsm_data["disort_settingsNoSpaceEmission"] = {
      .desc =
          R"(Turns off boundary condition from space for Disort calculations.
)",
      .author = {"Richard Larsson"},
      .out    = {"disort_settings"},
      .in     = {"disort_settings"},
  };

  wsm_data["disort_settingsCosmicMicrowaveBackgroundRadiation"] = {
      .desc =
          R"(Space radiation into Disort is isotropic cosmic background radiation.
)",
      .author = {"Richard Larsson"},
      .out    = {"disort_settings"},
      .in     = {"disort_settings", "frequency_grid"},
  };

  wsm_data["disort_settingsNoSurfaceEmission"] = {
      .desc = R"(Turns boundary condition from surface for Disort calculations.
)",
      .author = {"Richard Larsson"},
      .out    = {"disort_settings"},
      .in     = {"disort_settings"},
  };

  wsm_data["disort_settingsSurfaceEmissionByTemperature"] = {
      .desc =
          R"(Surface radiation into Disort is isotropic from surface temperature.
)",
      .author = {"Richard Larsson"},
      .out    = {"disort_settings"},
      .in     = {"disort_settings",
                 "frequency_grid",
                 "ray_path_point",
                 "surface_field"},
  };

  wsm_data["disort_settingsNoLegendre"] = {
      .desc   = R"(Turns off Legendre coefficients in Disort calculations.
)",
      .author = {"Richard Larsson"},
      .out    = {"disort_settings"},
      .in     = {"disort_settings"},
  };

  wsm_data["disort_settingsNoFractionalScattering"] = {
      .desc   = R"(Turns off fractional scattering in Disort calculations.
)",
      .author = {"Richard Larsson"},
      .out    = {"disort_settings"},
      .in     = {"disort_settings"},
  };

  wsm_data["disort_settingsNoSingleScatteringAlbedo"] = {
      .desc   = R"(Turns off single albedo scattering in Disort calculations.
)",
      .author = {"Richard Larsson"},
      .out    = {"disort_settings"},
      .in     = {"disort_settings"},
  };

  wsm_data["disort_settingsOpticalThicknessFromPath"] = {
      .desc   = R"(Get optical thickness from path.
)",
      .author = {"Richard Larsson"},
      .out    = {"disort_settings"},
      .in     = {"disort_settings", "ray_path", "ray_path_propagation_matrix"},
  };

  wsm_data["disort_settingsNoSurfaceScattering"] = {
      .desc   = R"(Turns off BDRF in Disort calculations.
)",
      .author = {"Richard Larsson"},
      .out    = {"disort_settings"},
      .in     = {"disort_settings"},
  };

  wsm_data["disort_settingsSurfaceLambertian"] = {
      .desc      = R"(Sets the surface to Lambertian.
)",
      .author    = {"Richard Larsson"},
      .out       = {"disort_settings"},
      .in        = {"disort_settings"},
      .gin       = {"value"},
      .gin_type  = {"Numeric,Vector"},
      .gin_value = {std::nullopt},
      .gin_desc =
          {"The value of the BDRF in all directions (Numeric for constant, Vector for spectral)"},
  };

  wsm_data["disort_settingsInit"] = {
      .desc   = R"(Perform Disort calculations for spectral flux.
)",
      .author = {"Richard Larsson"},
      .out    = {"disort_settings"},
      .in     = {"frequency_grid",
                 "ray_path",
                 "disort_quadrature_dimension",
                 "disort_fourier_mode_dimension",
                 "disort_legendre_polynomial_dimension"},
  };

  wsm_data["disort_spectral_radiance_fieldCalc"] = {
      .desc      = R"(Perform Disort calculations for spectral radiance.
)",
      .author    = {"Richard Larsson"},
      .out       = {"disort_spectral_radiance_field",
                    "disort_quadrature_angles",
                    "disort_quadrature_weights"},
      .in        = {"disort_settings"},
      .gin       = {"phis"},
      .gin_type  = {"Vector"},
      .gin_value = {Vector{0.0}},
      .gin_desc  = {"The azimuthal angles"},
  };

  wsm_data["disort_spectral_flux_fieldCalc"] = {
      .desc   = R"(Perform Disort calculations for spectral flux.
)",
      .author = {"Richard Larsson"},
      .out    = {"disort_spectral_flux_field"},
      .in     = {"disort_settings"},
  };

  wsm_data["SpectralFluxDisort"] = {
      .desc      = R"(Integrate Disort spectral radiance.
)",
      .author    = {"Richard Larsson"},
      .gout      = {"spectral_flux_field_up", "spectral_flux_field_down"},
      .gout_type = {"Matrix", "Matrix"},
      .gout_desc = {"Upward spectral flux field",
                    "Downward spectral flux field"},
      .in        = {"disort_spectral_flux_field"},
  };

  wsm_data["spectral_radianceIntegrateDisort"] = {
      .desc   = R"(Integrate Disort spectral radiance.
)",
      .author = {"Richard Larsson"},
      .out    = {"spectral_radiance"},
      .in     = {"disort_spectral_radiance_field",
                 "disort_quadrature_angles",
                 "disort_quadrature_weights"},
  };

  wsm_data["RetrievalInit"] = {
      .desc   = R"(Initialize the retrieval setup.
)",
      .author = {"Richard Larsson"},
      .out    = {"jacobian_targets",
                 "model_state_covariance_matrix",
                 "covariance_matrix_diagonal_blocks"},
  };

  wsm_data["RetrievalFinalizeDiagonal"] = {
      .desc   = R"(Finalize the retrieval setup.

See *jacobian_targetsFinalize* for more information.
)",
      .author = {"Richard Larsson"},
      .out    = {"model_state_covariance_matrix", "jacobian_targets"},
      .in     = {"jacobian_targets",
                 "covariance_matrix_diagonal_blocks",
                 "atmospheric_field",
                 "surface_field",
                 "absorption_bands",
                 "measurement_sensor"},
  };

<<<<<<< HEAD
  wsm_data["absorption_bandsSetNonLTE"] = {
      .desc =
          R"--(Set all bands to use non-LTE calculations.
)--",
      .author = {"Richard Larsson"},
      .out    = {"absorption_bands"},
      .in     = {"absorption_bands"},
  };

  wsm_data["atmospheric_fieldInitializeNonLTE"] = {
      .desc =
          R"--(Initialize the non-LTE atmospheric field from the LTE temperature field.

Note that the bands have to be 1-line long to work.

This is because of how non-LTE is implemented in ARTS.
)--",
      .author    = {"Richard Larsson"},
      .out       = {"atmospheric_field"},
      .in        = {"atmospheric_field", "absorption_bands"},
      .gin       = {"normalization"},
      .gin_type  = {"Numeric"},
      .gin_value = {Numeric{0.0}},
      .gin_desc =
          {"Normalization factor for the non-LTE field - all species of same isotopologue will be summed to this value (non-positive means no normalization)"},
=======
  wsm_data["ray_path_observersFieldProfilePseudo2D"] = {
      .desc =
          R"(Get a list of observer positions and line of sights to represent observing all angles of a profile.

Three observer types are added:

- Downward looking.  At the top-of-atmosphere, cover [za+e, 180] degrees zenith.
- Limb looking.  At top of the atmosphere, cover [90, za-e] degrees zenith.
- Upward looking.  At the surface, cover [0, 90] degrees zenith.

Here za is the surface tangent zenith angle from the top of the atmosphere. e indicates
the smallest possible numerical offset from that angle in the signed direction.

.. note::

    Each position has their zenith angle coverage linearly separated in degrees.
    To avoid the top-of-atmosphere limb singularity and bottom of atmosphere limb
    overlap, the limb zentih angle grid is divided into `nlimb+1` segments.
    The 90 degree angle is then discarded.

Below is an example using this method to create a *ray_path_field*.

.. plot::
    :include-source:

    import pyarts
    import numpy as np

    ws = pyarts.Workspace()

    ws.atmospheric_fieldRead(toa=100e3, basename="planets/Earth/afgl/tropical/")
    ws.surface_fieldEarth()
    ws.ray_path_observer_agendaSet(option="GeometricGridded")
    ws.ray_path_observersFieldProfilePseudo2D(nup=3, nlimb=3, ndown=3)
    ws.ray_path_fieldFromObserverAgenda()

    f, a = None, None
    for x in ws.ray_path_field:
        f, a = pyarts.plots.ray_path.polar_ray_path(
            x, draw_za_aa=True, draw_map=False, fig=f, axes=a
        )
)",
      .author = {"Richard Larsson"},
      .out    = {"ray_path_observers"},
      .in  = {"atmospheric_field", "surface_field", "ray_path_observer_agenda"},
      .gin = {"lat", "lon", "azimuth", "nup", "nlimb", "ndown"},
      .gin_type  = {"Numeric", "Numeric", "Numeric", "Index", "Index", "Index"},
      .gin_value = {Numeric{0.0},
                    Numeric{0.0},
                    Numeric{0.0},
                    std::nullopt,
                    std::nullopt,
                    std::nullopt},
      .gin_desc  = {"Latitude",
                    "Longitude",
                    "Azimuth angle for the observer",
                    "Number of upward looking observers (min 2)",
                    "Number of limb looking observers (min 2)",
                    "Number of downward looking observers (min 2)"},
      .pass_workspace = true,
  };

  wsm_data["ray_path_fieldFromObserverAgenda"] = {
      .desc =
          R"(Create a ray path field from a set of observers.
)",
      .author         = {"Richard Larsson"},
      .out            = {"ray_path_field"},
      .in             = {"ray_path_observers", "ray_path_observer_agenda"},
      .pass_workspace = true,
>>>>>>> 4bffaf6c
  };

  /* 
  MANUAL ENTRIES BELOW THIS POINT MESSES WITH THE LOGIC OF WSM_DATA
  */

  add_agenda_methods(wsm_data);

  {  // propagation_matrix_agendaAuto
    const std::string meta = "propagation_matrix_agendaAuto";
    if (wsm_data.contains(meta)) {
      throw std::runtime_error(std::format(
          "Method name collision: \"{}\" already exists in the workspace methods",
          meta));
    }

    std::vector<std::string> gin{"use_absorption_lookup_table"};
    std::vector<std::string> gin_type{"Index"};
    std::vector<std::string> gin_desc{
        "Whether or not to use the lookup table instead of pure line-by-line calculations"};
    std::vector<std::optional<Wsv>> gin_value{Index{0}};
    std::vector<std::string> gout{};
    std::vector<std::string> gout_type{};
    std::vector<std::string> gout_desc{};

    for (auto& method : {"propagation_matrixInit",
                         "propagation_matrixAddCIA",
                         "propagation_matrixAddLines",
                         "propagation_matrixAddFaraday",
                         "propagation_matrixAddXsecFit",
                         "propagation_matrixAddPredefined",
                         "propagation_matrixAddLookup"}) {
      try {
        const auto& x = wsm_data.at(method);

        for (Size i = 0; i < x.gin.size(); i++) {
          if (auto ptr = std::ranges::find(gin, x.gin[i]); ptr != gin.end()) {
            gin_desc[ptr - gin.begin()] +=
                std::format(", *{}*", std::string_view{method});
          } else {
            gin.emplace_back(x.gin[i]);
            gin_type.emplace_back(x.gin_type[i]);
            gin_desc.emplace_back(
                std::format("See *{}*", std::string_view{method}));
            gin_value.emplace_back(x.gin_value[i]);
          }
        }

        for (Size i = 0; i < x.gout.size(); i++) {
          if (auto ptr = std::ranges::find(gout, x.gout[i]);
              ptr != gout.end()) {
            gout_desc[ptr - gout.begin()] +=
                std::format(", *{}*", std::string_view{method});
          } else {
            gout.emplace_back(x.gout[i]);
            gout_type.emplace_back(x.gout_type[i]);
            gout_desc.emplace_back(
                std::format("See *{}*", std::string_view{method}));
          }
        }
      } catch (std::out_of_range&) {
        throw std::runtime_error(std::format(
            R"(Missing method: "{}",
cannot generate automatic method signature for "{}"
)",
            method,
            meta));
      }
    }

    wsm_data[meta] = {
        .desc =
            R"--(Sets the *propagation_matrix_agenda* automatically from absorption data and species tag meta information.

The following methods are considered for addition to the agenda:

- *propagation_matrixAddCIA*
- *propagation_matrixAddLines*
- *propagation_matrixAddFaraday*
- *propagation_matrixAddXsecFit*
- *propagation_matrixAddPredefined*

If ``use_absorption_lookup_table`` evaluates to true, lookup table
calculations, via *propagation_matrixAddLookup*, are used instead of *propagation_matrixAddLines*.

Note that the signature of this method changes depending on the input methods.  This is important
because several generic input parameters are used in the methods.  Please see the individual methods
for more information.
)--",
        .author    = {"Richard Larsson"},
        .out       = {"propagation_matrix_agenda"},
        .gout      = gout,
        .gout_type = gout_type,
        .gout_desc = gout_desc,
        .in        = {"absorption_species", "absorption_bands"},
        .gin       = gin,
        .gin_type  = gin_type,
        .gin_value = gin_value,
        .gin_desc  = gin_desc,
    };
  }

  /*
  LEAVE THIS LAST AS IT REQUIRES THE DATA ABOVE TO FUNCTION
  */
  for (auto& m : internal_meta_methods()) {
    if (wsm_data.contains(m.name)) {
      throw std::runtime_error(std::format(
          "Method name collision: \"{}\" already exists in the workspace methods",
          m.name));
    }
    wsm_data[m.name] = m.create(wsm_data);
  }

  return wsm_data;
} catch (std::exception& e) {
  throw std::runtime_error(std::format("Cannot create workspace methods:\n\n{}",
                                       std::string_view(e.what())));
}

const std::unordered_map<std::string, WorkspaceMethodInternalRecord>&
internal_workspace_methods() {
  static const auto wsm_data = internal_workspace_methods_create();
  return wsm_data;
}<|MERGE_RESOLUTION|>--- conflicted
+++ resolved
@@ -4303,7 +4303,6 @@
                  "measurement_sensor"},
   };
 
-<<<<<<< HEAD
   wsm_data["absorption_bandsSetNonLTE"] = {
       .desc =
           R"--(Set all bands to use non-LTE calculations.
@@ -4329,7 +4328,8 @@
       .gin_value = {Numeric{0.0}},
       .gin_desc =
           {"Normalization factor for the non-LTE field - all species of same isotopologue will be summed to this value (non-positive means no normalization)"},
-=======
+  };
+ 
   wsm_data["ray_path_observersFieldProfilePseudo2D"] = {
       .desc =
           R"(Get a list of observer positions and line of sights to represent observing all angles of a profile.
@@ -4400,7 +4400,6 @@
       .out            = {"ray_path_field"},
       .in             = {"ray_path_observers", "ray_path_observer_agenda"},
       .pass_workspace = true,
->>>>>>> 4bffaf6c
   };
 
   /* 
