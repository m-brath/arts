--- conflicted
+++ resolved
@@ -79,7 +79,6 @@
           },
           [](const py::tuple& t) {
             ARTS_USER_ERROR_IF(t.size() != 19, "Invalid state!")
-<<<<<<< HEAD
             return new Ppath{t[0].cast<Index>(),
                              t[1].cast<Index>(),
                              t[2].cast<Numeric>(),
@@ -99,27 +98,6 @@
                              t[16].cast<ArrayOfGridPos>(),
                              t[17].cast<ArrayOfGridPos>(),
                              t[18].cast<ArrayOfGridPos>()};
-=======
-            return std::make_unique<Ppath>(Ppath{t[0].cast<Index>(),
-                                                 t[1].cast<Index>(),
-                                                 t[2].cast<Numeric>(),
-                                                 t[3].cast<String>(),
-                                                 t[4].cast<Vector>(),
-                                                 t[5].cast<Vector>(),
-                                                 t[6].cast<Numeric>(),
-                                                 t[7].cast<Matrix>(),
-                                                 t[8].cast<Matrix>(),
-                                                 t[9].cast<Vector>(),
-                                                 t[10].cast<Vector>(),
-                                                 t[11].cast<Vector>(),
-                                                 t[12].cast<Vector>(),
-                                                 t[13].cast<Numeric>(),
-                                                 t[14].cast<Vector>(),
-                                                 t[15].cast<Vector>(),
-                                                 t[16].cast<ArrayOfGridPos>(),
-                                                 t[17].cast<ArrayOfGridPos>(),
-                                                 t[18].cast<ArrayOfGridPos>()});
->>>>>>> 6d2fe82e
           }))
       .PythonInterfaceWorkspaceDocumentation(Ppath);
 
