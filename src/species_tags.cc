--- conflicted
+++ resolved
@@ -15,34 +15,12 @@
 #include "species.h"
 
 namespace Species {
-<<<<<<< HEAD
-/** Checks if the isotname of an isotopologue match a modern model
-*
-* Append to this list when new models are added
-*
-*/
-constexpr bool is_modern_predefined(const IsotopeRecord& isot) {
-  constexpr std::array modern{
-      find_species_index(Species::Oxygen, "MPM2020"),
-      find_species_index(Species::Oxygen, "PWR2021"),
-      find_species_index(Species::Water, "PWR2021"),
-      find_species_index(Species::Water, "ForeignContCKDMT350"),
-      find_species_index(Species::Water, "SelfContCKDMT350"),
-      find_species_index(Species::Nitrogen, "SelfContPWR2021"),
-  };
-  const Index self = find_species_index(isot);
-
-  for (auto& x : modern)
-    if (x == self) return true;
-  return false;
-=======
 namespace detail {
 constexpr void trim(std::string_view &text) {
   while (text.size() and nonstd::isspace(text.front()))
     text.remove_prefix(1);
   while (text.size() and nonstd::isspace(text.back()))
     text.remove_suffix(1);
->>>>>>> d5cf0ef2
 }
 
 constexpr std::string_view next(std::string_view &text) {
