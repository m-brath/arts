/**
 * @file   disort.cc
 * @author Claudia Emde <claudia.emde@dlr.de>,
 *         Manfred Brath <manfred.brath@uni-hamburg.de>
 * @date   Tue Feb  7 10:08:28 2006,
 *         October 27, 2021
 * 
 * @brief  This file contains functions related to the DISORT interface.
 */

#include "disort.h"

#include <cinttypes>
#include <cmath>
#include <cstdlib>
#include <iostream>
#include <stdexcept>

#include "agenda_class.h"
#include "array.h"
#include "arts_constants.h"
#include "atm.h"
#include "auto_md.h"
#include "check_input.h"
#include "arts_conversions.h"
#include "rtepack.h"
#include "species_tags.h"

#if not ARTS_LGPL
extern "C" {
#include "cdisort.h"
}
#endif

#include "disort.h"
#include "interpolation.h"
#include "logic.h"
#include "math_funcs.h"
#include "rte.h"
#include "xml_io.h"

#if ARTS_LGPL
#pragma GCC diagnostic push
#pragma GCC diagnostic ignored "-Wunused-parameter"
#endif

inline constexpr Numeric PI=Constant::pi;
inline constexpr Numeric DEG2RAD=Conversion::deg2rad(1);
inline constexpr Numeric PLANCK_CONST=Constant::planck_constant;
inline constexpr Numeric SPEED_OF_LIGHT=Constant::speed_of_light;
inline constexpr Numeric COSMIC_BG_TEMP=Constant::cosmic_microwave_background_temperature;

void add_normed_phase_functions(Tensor3View pfct1,
                                const MatrixView& sca1,
                                const MatrixView& pfct2,
                                const MatrixView& sca2) {
  const Index np1 = pfct1.npages();
  const Index nr1 = pfct1.nrows();
  const Index nc1 = pfct1.ncols();


  ARTS_ASSERT(pfct2.nrows() == nr1);

  ARTS_ASSERT(pfct2.ncols() == nc1);

  for (Index i = 0; i < np1; i++) {        // frequncy loop
    for (Index j = 0; j < nr1 ; j++) {  // layer loop
      for (Index k = 0; k < nc1; k++)      // polynomial loop

        pfct1(i, j, k) =
            (sca1(i, j) * pfct1(i, j, k) + sca2(i, j) * pfct2(j, k)) /
            (sca1(i, j) + sca2(i, j));
    }
  }
}

void check_disort_input(  // Input
    const Index& cloudbox_on,
    const Index& atmfields_checked,
    const Index& atmgeom_checked,
    const Index& cloudbox_checked,
    const Index& scat_data_checked,
    const ArrayOfIndex& cloudbox_limits,
    const ArrayOfArrayOfSingleScatteringData& scat_data,
    ConstVectorView za_grid,
    const Index& nstreams) {
  if (!cloudbox_on) {
    throw runtime_error(
        "Cloudbox is off, no scattering calculations to be"
        "performed.");
  }

  if (atmfields_checked != 1)
    throw runtime_error(
        "The atmospheric fields must be flagged to have "
        "passed a consistency check (atmfields_checked=1).");
  if (atmgeom_checked != 1)
    throw runtime_error(
        "The atmospheric geometry must be flagged to have "
        "passed a consistency check (atmgeom_checked=1).");
  if (cloudbox_checked != 1)
    throw runtime_error(
        "The cloudbox must be flagged to have "
        "passed a consistency check (cloudbox_checked=1).");
  if (scat_data_checked != 1)
    throw runtime_error(
        "The scat_data must be flagged to have "
        "passed a consistency check (scat_data_checked=1).");

  if (3 != 1)
    throw runtime_error(
        "For running DISORT, atmospheric dimensionality "
        "must be 1.\n");

  if (cloudbox_limits.nelem() != 2 * 3)
    throw runtime_error(
        "*cloudbox_limits* is a vector which contains the"
        "upper and lower limit of the cloud for all "
        "atmospheric dimensions. So its dimension must"
        "be 6");

  if (cloudbox_limits[0] != 0) {
    ostringstream os;
    os << "DISORT calculations currently only possible with "
       << "lower cloudbox limit\n"
       << "at 0th atmospheric level "
       << "(assumes surface there, ignoring z_surface).\n";
    throw runtime_error(os.str());
  }

  if (scat_data.empty())
    throw runtime_error(
        "No single scattering data present.\n"
        "See documentation of WSV *scat_data* for options to "
        "make single scattering data available.\n");

  // DISORT requires even number of streams:
  // nstreams is total number of directions, up- and downwelling, and the up-
  // and downwelling directions need to be symmetrically distributed, i.e. same
  // number of directions in both hemispheres is required. horizontal direction
  // (90deg) can not be covered in a plane-parallel atmosphere.
  if (nstreams / 2 * 2 != nstreams) {
    ostringstream os;
    os << "DISORT requires an even number of streams, but yours is " << nstreams
       << ".\n";
    throw runtime_error(os.str());
  }

  // Zenith angle grid.
  Index nza = za_grid.nelem();

  // za_grid here is only relevant to provide an i_field from which the
  // sensor los angles can be interpolated by yCalc; it does not the determine
  // the accuracy of the DISORT output itself at these angles. So we can only
  // apply a very rough test here, whether the grid is appropriate. However, we
  // set the threshold fairly high since calculation costs for a higher number
  // of angles are negligible.
  if (nza < 20) {
    ostringstream os;
    os << "We require size of za_grid to be >= 20, to ensure a\n"
       << "reasonable interpolation of the calculated cloudbox field.\n"
       << "Note that for DISORT additional computation costs for\n"
       << "larger numbers of angles are negligible.";
    throw runtime_error(os.str());
  }

  if (za_grid[0] != 0. || za_grid[nza - 1] != 180.)
    throw runtime_error("The range of *za_grid* must [0 180].");

  if (!is_increasing(za_grid))
    throw runtime_error("*za_grid* must be increasing.");

  Index i = 1;
  while (za_grid[i] <= 90) {
    if (za_grid[i] == 90)
      throw runtime_error("*za_grid* is not allowed to contain the value 90");
    i++;
  }

  // DISORT can only handle randomly oriented particles.
  bool all_totrand = true;
  for (Index i_ss = 0; i_ss < scat_data.nelem(); i_ss++)
    for (Index i_se = 0; i_se < scat_data[i_ss].nelem(); i_se++)
      if (scat_data[i_ss][i_se].ptype != PTYPE_TOTAL_RND) all_totrand = false;
  if (!all_totrand) {
    ostringstream os;
    os << "DISORT can only handle scattering elements of type "
       << PTYPE_TOTAL_RND << " (" << PTypeToString(PTYPE_TOTAL_RND) << "),\n"
       << "but at least one element of other type (" << PTYPE_AZIMUTH_RND << "="
       << PTypeToString(PTYPE_AZIMUTH_RND) << " or " << PTYPE_GENERAL << "="
       << PTypeToString(PTYPE_GENERAL) << ") is present.\n";
    throw runtime_error(os.str());
  }
}

void check_disort_irradiance_input(  // Input
    const Index& atmfields_checked,
    const Index& atmgeom_checked,
    const Index& scat_data_checked,
    const ArrayOfArrayOfSingleScatteringData& scat_data,
    const Index& nstreams) {
  if (atmfields_checked != 1)
    throw runtime_error(
        "The atmospheric fields must be flagged to have "
        "passed a consistency check (atmfields_checked=1).");

  if (atmgeom_checked != 1)
    throw runtime_error(
        "The atmospheric geometry must be flagged to have "
        "passed a consistency check (atmgeom_checked=1).");

  if (scat_data_checked != 1)
    throw runtime_error(
        "The scat_data must be flagged to have "
        "passed a consistency check (scat_data_checked=1).");

  if (scat_data.empty())
    throw runtime_error(
        "No single scattering data present.\n"
        "See documentation of WSV *scat_data* for options to "
        "make single scattering data available.\n");

  // DISORT requires even number of streams:
  // nstreams is total number of directions, up- and downwelling, and the up-
  // and downwelling directions need to be symmetrically distributed, i.e. same
  // number of directions in both hemispheres is required. horizontal direction
  // (90deg) can not be covered in a plane-parallel atmosphere.
  if (nstreams / 2 * 2 != nstreams) {
    ostringstream os;
    os << "DISORT requires an even number of streams, but yours is " << nstreams
       << ".\n";
    throw runtime_error(os.str());
  }

  // DISORT can only handle randomly oriented particles.
  bool all_totrand = true;
  for (Index i_ss = 0; i_ss < scat_data.nelem(); i_ss++)
    for (Index i_se = 0; i_se < scat_data[i_ss].nelem(); i_se++)
      if (scat_data[i_ss][i_se].ptype != PTYPE_TOTAL_RND) all_totrand = false;
  if (!all_totrand) {
    ostringstream os;
    os << "DISORT can only handle scattering elements of type "
       << PTYPE_TOTAL_RND << " (" << PTypeToString(PTYPE_TOTAL_RND) << "),\n"
       << "but at least one element of other type (" << PTYPE_AZIMUTH_RND << "="
       << PTypeToString(PTYPE_AZIMUTH_RND) << " or " << PTYPE_GENERAL << "="
       << PTypeToString(PTYPE_GENERAL) << ") is present.\n";
    throw runtime_error(os.str());
  }
}

void init_ifield(  // Output
    Tensor7& cloudbox_field,
    // Input
    const Vector& f_grid,
    const ArrayOfIndex& cloudbox_limits,
    const Index& n_za,
    const Index& n_aa) {
  const Index Nf = f_grid.nelem();
  const Index Np_cloud = cloudbox_limits[1] - cloudbox_limits[0] + 1;
  //const Index Nza = za_grid.nelem();

  // Resize and initialize radiation field in the cloudbox
  cloudbox_field.resize(Nf, Np_cloud, 1, 1, n_za, n_aa, 4);
  cloudbox_field = NAN;
}

void get_disortsurf_props(  // Output
    Vector& albedo,
    Numeric& btemp,
    // Input
    ConstVectorView f_grid,
    const Numeric& surface_skin_t,
    ConstVectorView surface_scalar_reflectivity) {
  // temperature of surface
  if (surface_skin_t < 0. || surface_skin_t > 1000.) {
    ostringstream os;
    os << "Surface temperature has been set or derived as " << btemp << " K,\n"
       << "which is not considered a meaningful value.\n"
       << "For surface method 'L', *surface_skin_t* needs to\n"
       << "be set and passed explicitly. Maybe you didn't do this?";
    throw runtime_error(os.str());
  }
  btemp = surface_skin_t;

  // surface albedo
  if (surface_scalar_reflectivity.nelem() != f_grid.nelem() &&
      surface_scalar_reflectivity.nelem() != 1) {
    ostringstream os;
    os << "The number of elements in *surface_scalar_reflectivity*\n"
       << "should match length of *f_grid* or be 1."
       << "\n length of *f_grid* : " << f_grid.nelem()
       << "\n length of *surface_scalar_reflectivity* : "
       << surface_scalar_reflectivity.nelem() << "\n";
    throw runtime_error(os.str());
  }

  if (min(surface_scalar_reflectivity) < 0 ||
      max(surface_scalar_reflectivity) > 1) {
    throw runtime_error(
        "All values in *surface_scalar_reflectivity*"
        " must be inside [0,1].");
  }

  if (surface_scalar_reflectivity.nelem() > 1)
    for (Index f_index = 0; f_index < f_grid.nelem(); f_index++)
      albedo[f_index] = surface_scalar_reflectivity[f_index];
  else
    for (Index f_index = 0; f_index < f_grid.nelem(); f_index++)
      albedo[f_index] = surface_scalar_reflectivity[0];
}

void get_gasoptprop(Workspace& ws,
                    MatrixView ext_bulk_gas,
                    const Agenda& propmat_clearsky_agenda,
                    const ArrayOfAtmPoint& ppvar_atm,
                    const Vector& f_grid) {
  const Index Np = ppvar_atm.nelem();

  ARTS_ASSERT(ext_bulk_gas.nrows() == f_grid.nelem());
  ARTS_ASSERT(ext_bulk_gas.ncols() == Np);

  // Initialization
  ext_bulk_gas = 0.;

  // making gas property output containers and input dummies
  const Vector rtp_mag_dummy(3, 0);
  const Vector ppath_los_dummy;
  StokvecVector nlte_dummy;
  StokvecMatrix partial_nlte_dummy;
  PropmatMatrix partial_dummy;

  PropmatVector propmat_clearsky_local;
  for (Index ip = 0; ip < Np; ip++) {
    propmat_clearsky_agendaExecute(ws,
                                   propmat_clearsky_local,
                                   nlte_dummy,
                                   partial_dummy,
                                   partial_nlte_dummy,
                                   ArrayOfRetrievalQuantity(0),
                                   {},
                                   f_grid,
                                   ppath_los_dummy,
                                   ppvar_atm[ip],
                                   propmat_clearsky_agenda);
    //! Really ugly that cdisort owns the letter A... workaround follows
    #undef A
    for (Index iv = 0; iv < f_grid.nelem(); iv++)
      ext_bulk_gas[iv][ip] += propmat_clearsky_local[iv].A();
    #define A(i,j)           a[i-1+(j-1)*lda]
  }
}

void get_gas_scattering_properties(Workspace& ws,
                                   MatrixView sca_coeff_gas,
                                   MatrixView sca_coeff_gas_level,
                                   MatrixView pfct_gas,
                                   const ConstVectorView& f_grid,
                                   const VectorView& p,
                                   const VectorView& t,
                                   const MatrixView& vmr,
                                   const ArrayOfArrayOfSpeciesTag& specs,
                                   const Agenda& gas_scattering_agenda) {
  const Index Np = p.nelem(); // Number of pressure levels
  const Index Nl = pfct_gas.ncols();  // Number of legendre polynomials
  const Index Nf = f_grid.nelem(); // Number of frequencies

  PropmatVector K_sca_gas_temp;
  MuelmatVector sca_mat_dummy;
  Vector dummy;
  Vector sca_fct_temp;
  Matrix pmom_gas_level( Np, Nl, 0.);
  Index N_polys;

  // calculate gas scattering properties on level
  for (Index ip = 0; ip < Np; ip++) {
    AtmPoint atm_point;
    atm_point[Atm::Key::p] = p[ip];
    atm_point[Atm::Key::t] = t[ip];
    atm_point.set(specs, vmr(joker, ip));

    gas_scattering_agendaExecute(ws,
                                 K_sca_gas_temp,
                                 sca_mat_dummy,
                                 sca_fct_temp,
                                 Vector{f_grid},
                                 atm_point,
                                 dummy,
                                 dummy,
                                 1,
                                 gas_scattering_agenda);

    //! Really ugly that cdisort owns the letter A... workaround follows
    #undef A
    for (Index iv = 0; iv < Nf; iv++)
      sca_coeff_gas_level(iv, ip) = K_sca_gas_temp[iv].A();
    #define A(i,j)           a[i-1+(j-1)*lda]

    // gas scattering (phase) function
    N_polys = min(Nl, sca_fct_temp.nelem());
    for (Index k = 0; k < N_polys; k++) {
      pmom_gas_level( ip, k) = sca_fct_temp[k];
    }
  }

  // layer averages
  for (Index ip = 0; ip < Np - 1; ip++) {
    for (Index f_index = 0; f_index < Nf; f_index++) {
      // extinction
      sca_coeff_gas(f_index, Np - 2 - ip) =
          0.5 *
          (sca_coeff_gas_level(f_index, ip) +
                 sca_coeff_gas_level(f_index, ip + 1));
    }
    // phase function
    for (Index l_index = 0; l_index < Nl; l_index++) {
      pfct_gas( Np - 2 - ip, l_index) =
          0.5 * (pmom_gas_level( ip, l_index) +
                 pmom_gas_level( ip + 1, l_index));
    }
  }
}

void get_paroptprop(MatrixView ext_bulk_par,
                    MatrixView abs_bulk_par,
                    const ArrayOfArrayOfSingleScatteringData& scat_data,
                    ConstMatrixView pnd_profiles,
                    ConstVectorView t_profile,
                    ConstVectorView DEBUG_ONLY(p_grid),
                    const ArrayOfIndex& cloudbox_limits,
                    const Index f_index) {
  const Index Np_cloud = pnd_profiles.ncols();
  DEBUG_ONLY(const Index Np = p_grid.nelem());

  ARTS_ASSERT(ext_bulk_par.nrows() == 1);
  ARTS_ASSERT(abs_bulk_par.nrows() == 1);
  ARTS_ASSERT(ext_bulk_par.ncols() == Np);
  ARTS_ASSERT(abs_bulk_par.ncols() == Np);

  // Initialization
  ext_bulk_par = 0.;
  abs_bulk_par = 0.;

  // preparing input data
  Vector T_array{t_profile[Range(cloudbox_limits[0], Np_cloud)]};
  Matrix dir_array(1, 2, 0.);  // just a dummy. only tot_random allowed, ie.
  // optprop are independent of direction.

  // making particle property output containers
  ArrayOfArrayOfTensor5 ext_mat_Nse;
  ArrayOfArrayOfTensor4 abs_vec_Nse;
  ArrayOfArrayOfIndex ptypes_Nse;
  Matrix t_ok;
  ArrayOfTensor5 ext_mat_ssbulk;
  ArrayOfTensor4 abs_vec_ssbulk;
  ArrayOfIndex ptype_ssbulk;
  Tensor5 ext_mat_bulk;  //nf,nT,ndir,nst,nst
  Tensor4 abs_vec_bulk;
  Index ptype_bulk;

  // calculate particle optical properties
  opt_prop_NScatElems(ext_mat_Nse,
                      abs_vec_Nse,
                      ptypes_Nse,
                      t_ok,
                      scat_data,
                      T_array,
                      dir_array,
                      f_index);

  opt_prop_ScatSpecBulk(ext_mat_ssbulk,
                        abs_vec_ssbulk,
                        ptype_ssbulk,
                        ext_mat_Nse,
                        abs_vec_Nse,
                        ptypes_Nse,
                        pnd_profiles,
                        t_ok);
  opt_prop_Bulk(ext_mat_bulk,
                abs_vec_bulk,
                ptype_bulk,
                ext_mat_ssbulk,
                abs_vec_ssbulk,
                ptype_ssbulk);


  for (Index ip = 0; ip < Np_cloud; ip++){
      ext_bulk_par(0, ip + cloudbox_limits[0]) =
          ext_mat_bulk(0, ip, 0, 0, 0);
      abs_bulk_par(0, ip + cloudbox_limits[0]) =
          abs_vec_bulk(0, ip, 0, 0);
  }
}

void get_dtauc_ssalb(MatrixView dtauc,
                     MatrixView ssalb,
                     ConstMatrixView ext_bulk_gas,
                     ConstMatrixView ext_bulk_par,
                     ConstMatrixView abs_bulk_par,
                     ConstVectorView z_profile) {
  const Index nf = ext_bulk_gas.nrows();
  const Index Np = ext_bulk_gas.ncols();

  ARTS_ASSERT(dtauc.nrows() == nf);
  ARTS_ASSERT(ssalb.nrows() == nf);
  ARTS_ASSERT(dtauc.ncols() == Np - 1);
  ARTS_ASSERT(ssalb.ncols() == Np - 1);

  // Initialization
  dtauc = 0.;
  ssalb = 0.;

  for (Index ip = 0; ip < Np - 1; ip++)
    // Do layer averaging and derive single scattering albedo & optical depth
    for (Index f_index = 0; f_index < nf; f_index++) {
      Numeric ext =
          0.5 * (ext_bulk_gas(f_index, ip) + ext_bulk_par(f_index, ip) +
                 ext_bulk_gas(f_index, ip + 1) + ext_bulk_par(f_index, ip + 1));
      if (ext != 0) {
        Numeric abs =
            0.5 *
            (ext_bulk_gas(f_index, ip) + abs_bulk_par(f_index, ip) +
             ext_bulk_gas(f_index, ip + 1) + abs_bulk_par(f_index, ip + 1));
        ssalb(f_index, Np - 2 - ip) = (ext - abs) / ext;

        ARTS_USER_ERROR_IF((ext - abs) / ext > 1,
                           "ssalb > 1 @ \n",
                           "pressure level   = ", ip,"\n",
                           "frequency number = ", f_index,"\n");

      }

      dtauc(f_index, Np - 2 - ip) = ext * (z_profile[ip + 1] - z_profile[ip]);
    }
}

void get_angs(Vector& pfct_angs,
              const ArrayOfArrayOfSingleScatteringData& scat_data,
              const Index& Npfct) {
  const Index min_nang = 3;
  Index nang = Npfct;

  if (Npfct < 0) {
    Index this_ss = 0, this_se = 0;
    // determine nang and pfct_angs from scat_data with finest za_grid
    for (Index i_ss = 0; i_ss < scat_data.nelem(); i_ss++)
      for (Index i_se = scat_data[i_ss].nelem() - 1; i_se >= 0; i_se--)
        // considering scat elems within one species mostly sorted from small to
        // large sizes with large sizes corresponding to large za_grid. that is,
        // starting searching from back should trigger if-clause (and variable
        // update) less often.
        if (nang < scat_data[i_ss][i_se].za_grid.nelem()) {
          nang = scat_data[i_ss][i_se].za_grid.nelem();
          this_ss = i_ss;
          this_se = i_se;
        }
    pfct_angs = scat_data[this_ss][this_se].za_grid;
  } else if (Npfct < min_nang) {
    ostringstream os;
    os << "Number of requested angular grid points (Npfct=" << Npfct
       << ") is insufficient.\n"
       << "At least " << min_nang << " points required.\n";
    throw runtime_error(os.str());
  } else {
    nlinspace(pfct_angs, 0, 180, nang);
  }
}

void get_parZ(Tensor3& pha_bulk_par,
              const ArrayOfArrayOfSingleScatteringData& scat_data,
              ConstMatrixView pnd_profiles,
              ConstVectorView t_profile,
              ConstVectorView pfct_angs,
              const ArrayOfIndex& cloudbox_limits,
              const Index f_index) {
  const Index Np_cloud = pnd_profiles.ncols();
  const Index nang = pfct_angs.nelem();

  // Initialization
  pha_bulk_par = 0.;

  // preparing input data
  Vector T_array{t_profile[Range(cloudbox_limits[0], Np_cloud)]};
  Matrix idir_array(1, 2, 0.);  // we want pfct on sca ang grid, hence set
  // pdir(*,0) to sca ang, all other to 0.
  Matrix pdir_array(nang, 2, 0.);
  pdir_array(joker, 0) = pfct_angs;

  // making particle property output containers
  ArrayOfArrayOfTensor6 pha_mat_Nse;
  ArrayOfArrayOfIndex ptypes_Nse;
  Matrix t_ok;
  ArrayOfTensor6 pha_mat_ssbulk;
  ArrayOfIndex ptype_ssbulk;
  Tensor6 pha_mat_bulk;  //nf,nT,npdir,nidir,nst,nst
  Index ptype_bulk;

  // calculate phase matrix
  // FIXME: might be optimized by instead just executing pha_mat_1ScatElem where
  // ext_bulk_par or pnd_field are non-zero.
  pha_mat_NScatElems(pha_mat_Nse,
                     ptypes_Nse,
                     t_ok,
                     scat_data,
                     T_array,
                     pdir_array,
                     idir_array,
                     f_index);
  pha_mat_ScatSpecBulk(pha_mat_ssbulk,
                       ptype_ssbulk,
                       pha_mat_Nse,
                       ptypes_Nse,
                       pnd_profiles,
                       t_ok);
  pha_mat_Bulk(pha_mat_bulk, ptype_bulk, pha_mat_ssbulk, ptype_ssbulk);

  pha_bulk_par(joker, Range(cloudbox_limits[0], Np_cloud), joker) =
      pha_mat_bulk(joker, joker, joker, 0, 0, 0);
}

void get_pfct(Tensor3& pfct_bulk_par,
              ConstTensor3View pha_bulk_par,
              ConstMatrixView ext_bulk_par,
              ConstMatrixView abs_bulk_par,
              const ArrayOfIndex& cloudbox_limits) {
  const Index Np_cloud = cloudbox_limits[1] - cloudbox_limits[0] + 1;
  const Index Np = pha_bulk_par.nrows();
  const Index nf = pha_bulk_par.npages();
  Index nang = pha_bulk_par.ncols();

  ARTS_ASSERT(pfct_bulk_par.npages() == nf);
  ARTS_ASSERT(pfct_bulk_par.nrows() == Np - 1);
  ARTS_ASSERT(pfct_bulk_par.ncols() == nang);

  // Initialization
  pfct_bulk_par = 0.;

  for (Index ip = cloudbox_limits[0]; ip < Np_cloud - 1; ip++)
    for (Index f_index = 0; f_index < nf; f_index++) {
      // Calculate layer averaged scattering (omitting factor 0.5 here as
      // omitting it for layer averaged Z below, too).
      Numeric sca =
          (ext_bulk_par(f_index, ip) + ext_bulk_par(f_index, ip + 1)) -
          (abs_bulk_par(f_index, ip) + abs_bulk_par(f_index, ip + 1));
      if (sca != 0.) {
        // Calculate layer averaged Z (omitting factor 0.5) and rescale from
        // Z (Csca) to P (4Pi)
        for (Index ia = 0; ia < nang; ia++)
          pfct_bulk_par(f_index, Np - 2 - ip, ia) +=
              pha_bulk_par(f_index, ip, ia) + pha_bulk_par(f_index, ip + 1, ia);
        pfct_bulk_par(f_index, Np - 2 - ip, joker) *= 4 * PI / sca;
      }
    }
}

void get_pmom(Tensor3View pmom,
              ConstTensor3View pfct_bulk_par,
              ConstVectorView pfct_angs,
              const Index& Nlegendre) {
  const Index nf = pfct_bulk_par.npages();
  const Index nlyr = pfct_bulk_par.nrows();
  const Index nang = pfct_bulk_par.ncols();

  ARTS_ASSERT(nang == pfct_angs.nelem());

  ARTS_ASSERT(pmom.npages() == nf);
  ARTS_ASSERT(pmom.nrows() == nlyr);
  ARTS_ASSERT(pmom.ncols() == Nlegendre);

  Numeric pfct_threshold = 0.1;

  // Initialization
  pmom = 0.;

  // we need the cosine of the pfct angles
  Vector u(nang), adu(nang - 1), ad_angs(nang - 1);
  Tensor3 px(nang - 1, Nlegendre, 2, 0.);
  u[0] = cos(pfct_angs[0] * PI / 180.);
  px(joker, 0, joker) = 1.;
  for (Index ia = 1; ia < nang; ia++) {
    u[ia] = cos(pfct_angs[ia] * PI / 180.);
    adu[ia - 1] = abs(u[ia] - u[ia - 1]);
    ad_angs[ia - 1] =
        abs(pfct_angs[ia] * PI / 180. - pfct_angs[ia - 1] * PI / 180.);
    px(ia - 1, 1, 0) = u[ia - 1];
    px(ia - 1, 1, 1) = u[ia];
    for (Index l = 2; l < Nlegendre; l++) {
      Numeric dl = (double)l;
      px(ia - 1, l, 0) = (2 * dl - 1) / dl * u[ia - 1] * px(ia - 1, l - 1, 0) -
                         (dl - 1) / dl * px(ia - 1, l - 2, 0);
      px(ia - 1, l, 1) = (2 * dl - 1) / dl * u[ia] * px(ia - 1, l - 1, 1) -
                         (dl - 1) / dl * px(ia - 1, l - 2, 1);
    }
  }

  for (Index il = 0; il < nlyr; il++)
    if (sum(pfct_bulk_par(joker, il, 0)) != 0.)
      for (Index f_index = 0; f_index < nf; f_index++) {
        if (pfct_bulk_par(f_index, il, 0) != 0) {
          Vector pfct{pfct_bulk_par(f_index, il, joker)};

          // Check if phase function is properly normalized
          // For highly peaked phasefunctions, integrating over the angle instead
          // of over the cosine of the angle is numerically more exact though both 
          // ways are analytically equal. Furthermore in *scat_dataCalc* the 
          // integration is also done over the angle.
          Numeric pint = 0.;
          for (Index ia = 0; ia < nang - 1; ia++) {
            pint += 0.5 * ad_angs[ia] *
                    (pfct[ia] * sin(pfct_angs[ia] * PI / 180.) +
                     pfct[ia + 1] * sin(pfct_angs[ia + 1] * PI / 180.));
          }

          if (abs(pint / 2. - 1.) > pfct_threshold) {
            ostringstream os;
            os << "Phase function normalization deviates from expected value by\n"
               << 1e2 * pint / 2. - 1e2 << "(allowed: " << pfct_threshold * 1e2
               << "%).\n"
               << "Occurs at layer #" << il << " and frequency #" << f_index
               << ".\n"
               << "Something is wrong with your scattering data. Check!\n";
            throw runtime_error(os.str());
          }

          // for the rest, rescale pfct to norm 2
          pfct *= 2. / pint;

          pmom(f_index, il, 0) = 1.;
          for (Index ia = 0; ia < nang - 1; ia++) {
            for (Index l = 1; l < Nlegendre; l++) {
              pmom(f_index, il, l) +=
                  0.25 * ad_angs[ia] *
                  (px(ia, l, 0) * pfct[ia] * sin(pfct_angs[ia] * PI / 180.) +
                   px(ia, l, 1) * pfct[ia + 1] *
                       sin(pfct_angs[ia + 1] * PI / 180.));
            }
          }            
        }
      }
}

void get_scat_bulk_layer(MatrixView sca_bulk_layer,
                         const MatrixView& ext_bulk,
                         const MatrixView& abs_bulk) {
  const Index nf = ext_bulk.nrows();
  const Index Np = ext_bulk.ncols();

  ARTS_ASSERT(sca_bulk_layer.nrows() == nf);
  ARTS_ASSERT(sca_bulk_layer.ncols() == Np - 1);
  ARTS_ASSERT(abs_bulk.nrows() == nf);
  ARTS_ASSERT(abs_bulk.ncols() == Np);

  // Initialization
  sca_bulk_layer = 0.;

  for (Index ip = 0; ip < Np - 1; ip++)
    // Do layer averaging and derive single scattering albedo & optical depth
    for (Index f_index = 0; f_index < nf; f_index++) {
      Numeric sca =
          0.5 * (ext_bulk(f_index, ip) - abs_bulk(f_index, ip) +
                 ext_bulk(f_index, ip + 1) - abs_bulk(f_index, ip + 1));

      sca_bulk_layer(f_index, Np - 2 - ip) = sca;
    }
}

#define MAX_WARNINGS 100

/** Verbosity enabled replacement for the original cdisort function. */
void c_errmsg(const char* messag, int type) {
  #if not ARTS_LGPL
  static int warning_limit = FALSE, num_warnings = 0;

  ARTS_USER_ERROR_IF(type == DS_ERROR, "DISORT ERROR >>>  ", messag);

  if (warning_limit) return;

  if (++num_warnings <= MAX_WARNINGS) {
  } else {
    warning_limit = TRUE;
  }

  #else
  ARTS_USER_ERROR("Did not compile with -DENABLE_ARTS_LGPL=0")
  #endif

  return;
}

#undef MAX_WARNINGS

/** Verbosity enabled replacement for the original cdisort function. */
int c_write_bad_var(int quiet, const char* varnam) {
  #if not ARTS_LGPL
  const int maxmsg = 50;
  static int nummsg = 0;

  nummsg++;
  if (quiet != QUIET) {
    if (nummsg == maxmsg) {
      c_errmsg("Too many input errors.  Aborting...", DS_ERROR);
    }
  }

  return TRUE;
}

/** Verbosity enabled replacement for the original cdisort function. */
int c_write_too_small_dim(int quiet, const char* dimnam, int minval) {
  if (quiet != QUIET) {
  }

  return TRUE;

  #else
  ARTS_USER_ERROR("Did not compile with -DENABLE_ARTS_LGPL=0")
  #endif
}

void reduced_1datm(Vector& p,
                   Vector& z,
                   Vector& t,
                   Matrix& vmr,
                   Matrix& pnd,
                   ArrayOfIndex& cboxlims,
                   Index& ncboxremoved,
                   ConstVectorView p_grid,
                   ConstVectorView z_profile,
                   const Numeric& z_surface,
                   ConstVectorView t_profile,
                   ConstMatrixView vmr_profiles,
                   ConstMatrixView pnd_profiles,
                   const ArrayOfIndex& cloudbox_limits) {
  // Surface at p_grid[0] and we just need to copy the original data
  if (abs(z_surface - z_profile[0]) < 1e-3) {
    p = p_grid;
    z = z_profile;
    t = t_profile;
    vmr = vmr_profiles;
    pnd = pnd_profiles;
    cboxlims = cloudbox_limits;
    ncboxremoved = 0;
  }
  // Surface above p_grid[0]
  else {
    // Some counters
    Index np = p_grid.nelem(), ifirst = 0;
    // Determine where to start with respect to z_profile
    for (; z_surface >= z_profile[ifirst + 1]; ifirst++) {
    }
    np -= ifirst;
    // Start by copying from ifirst to end
    Range ind(ifirst, np);
    p = p_grid[ind];
    z = z_profile[ind];
    t = t_profile[ind];
    vmr = vmr_profiles(joker, ind);
    // Insert surface altitude
    z[0] = z_surface;
    // Prepare interpolation
    ArrayOfGridPos gp(1);
    gridpos(gp[0], z_profile, z_surface);
    Vector itw(2);
    interpweights(itw, gp[0]);
    // t and vmr
    t[0] = interp(itw, t, gp[0]);
    for (int i = 0; i < vmr.nrows(); i++) {
      vmr(i, 0) = interp(itw, vmr(i, joker), gp[0]);
    }
    // p (we need a matrix version of iwt to use the function *itw2p*)
    Matrix itw2(1, 2);
    itw2(0, 0) = itw[0];
    itw2(0, 1) = itw[1];
    itw2p(ExhaustiveVectorView{p[0]}, p, gp, itw2);
    // pnd_field and cloudbox limits need special treatment
    cboxlims = cloudbox_limits;
    if (ifirst < cloudbox_limits[0]) {  // Surface below cloudbox
      cboxlims[0] -= ifirst;
      cboxlims[1] -= ifirst;
      pnd = pnd_profiles;
      ncboxremoved = 0;
    } else {  // Surface inside cloudbox
      ncboxremoved = ifirst - cboxlims[0];
      cboxlims[0] = 0;
      cboxlims[1] = cloudbox_limits[1] - cloudbox_limits[0] - ncboxremoved;
      ind = Range(ncboxremoved, cboxlims[1] + 1);
      pnd = pnd_profiles(joker, ind);
      gp[0].idx -= cloudbox_limits[0] + ncboxremoved;
      for (int i = 0; i < pnd.nrows(); i++) {
        pnd(i, 0) = interp(itw, pnd(i, joker), gp[0]);
      }
    }
  }
}

void run_cdisort(Workspace& ws,
                 Tensor7& cloudbox_field,
                 ArrayOfMatrix& disort_aux,
                 ConstVectorView f_grid,
                 ConstVectorView p_grid,
                 ConstVectorView z_profile,
                 const Numeric& z_surface,
                 ConstVectorView t_profile,
                 ConstMatrixView vmr_profiles,
                 ConstMatrixView pnd_profiles,
                 const ArrayOfArrayOfSpeciesTag& specs,
                 const ArrayOfArrayOfSingleScatteringData& scat_data,
                 const ArrayOfSun& suns,
                 const Agenda& propmat_clearsky_agenda,
                 const Agenda& gas_scattering_agenda,
                 const ArrayOfIndex& cloudbox_limits,
                 const Numeric& surface_skin_t,
                 const Vector& surface_scalar_reflectivity,
                 ConstVectorView za_grid,
                 ConstVectorView aa_grid,
                 ConstVectorView sun_rte_los,
                 const Index& gas_scattering_do,
                 const Index& suns_do,
                 const ArrayOfString& disort_aux_vars,
                 const Numeric& scale_factor,
                 const Index& nstreams,
                 const Index& Npfct,
                 const Index& only_tro,
                 const Index& quiet,
                 const Index& emission,
                 const Index& intensity_correction) {
  // Create an atmosphere starting at z_surface
  Vector p, z, t;
  Matrix vmr, pnd;
  ArrayOfIndex cboxlims;
  Index ncboxremoved;
  //
  reduced_1datm(p,
                z,
                t,
                vmr,
                pnd,
                cboxlims,
                ncboxremoved,
                p_grid,
                z_profile,
                z_surface,
                t_profile,
                vmr_profiles,
                pnd_profiles,
                cloudbox_limits);

  //check if pnd field is zero, if yes we do not need to calculate particle
  //scattering properties
  bool pnd_non_zero=false;
  for (Index i = 0; i < pnd.nrows(); i++) {
    for (Index j = 0; j < pnd.ncols(); j++){
      pnd_non_zero+=bool(pnd(i,j));
    }
  }

  #if not ARTS_LGPL
  disort_state ds;
  disort_output out;

  const Index nf = f_grid.nelem();

  // solar dependent properties if no sun is present
  // Number of azimuth angles
  Index nphi = 1;
  //local zenith angle of sun
  Numeric umu0 = 0.;
  //local azimuth angle of sun
  Numeric phi0 = 0.;
  //Intensity of incident sun beam
  Numeric fbeam = 0.;

  Index N_lev= p_grid.nelem();

  if (suns_do) {
    nphi = aa_grid.nelem();
    umu0 = Conversion::cosd(sun_rte_los[0]);
    phi0 = sun_rte_los[1];
    if (phi0 < 0) {
      phi0 = phi0 + 360.;
    }
  }

  ds.accur = 0.005;
  ds.flag.prnt[0] = FALSE;
  ds.flag.prnt[1] = FALSE;
  ds.flag.prnt[2] = FALSE;
  ds.flag.prnt[3] = FALSE;
  ds.flag.prnt[4] = TRUE;

  ds.flag.usrtau = FALSE;
  ds.flag.usrang = TRUE;
  ds.flag.spher = FALSE;
  ds.flag.general_source = FALSE;
  ds.flag.output_uum = FALSE;

  ds.nlyr = static_cast<int>(p.nelem() - 1);

  ds.flag.brdf_type = BRDF_NONE;

  ds.flag.ibcnd = GENERAL_BC;
  ds.flag.usrang = TRUE;

  if (emission) {
    ds.flag.planck = TRUE;
  } else {
    ds.flag.planck = FALSE;
  }
  ds.flag.onlyfl = FALSE;
  ds.flag.lamber = TRUE;
  ds.flag.quiet = FALSE;
  if (intensity_correction) {
    ds.flag.intensity_correction = TRUE;
    ds.flag.old_intensity_correction = FALSE;
  } else {
    ds.flag.intensity_correction = FALSE;
    ds.flag.old_intensity_correction = FALSE;
  }

  ds.nstr = static_cast<int>(nstreams);
  ds.nphase = ds.nstr;
  ds.nmom = ds.nstr;
  //ds.ntau = ds.nlyr + 1;   // With ds.flag.usrtau = FALSE; set by cdisort
  ds.numu = static_cast<int>(za_grid.nelem());
  ds.nphi = static_cast<int>(nphi);
  Index Nlegendre = nstreams + 1;

  /* Allocate memory */
  c_disort_state_alloc(&ds);
  c_disort_out_alloc(&ds, &out);

  // Looking direction of solar beam
  ds.bc.umu0 = umu0;
  ds.bc.phi0 = phi0;

  // Intensity of bottom-boundary isotropic illumination
  ds.bc.fluor = 0.;

  // fill up azimuth angle and temperature array
  for (Index i = 0; i < ds.nphi; i++) ds.phi[i] = aa_grid[i];

  if  (ds.flag.planck==TRUE){
    for (Index i = 0; i <= ds.nlyr; i++) ds.temper[i] = t[ds.nlyr - i];
  }

  // Transform to mu, starting with negative values
  for (Index i = 0; i < ds.numu; i++) ds.umu[i] = -cos(za_grid[i] * PI / 180);

  //gas absorption
  Matrix ext_bulk_gas(nf, ds.nlyr + 1);
  const ArrayOfAtmPoint ppvar_atm = [&](){
    ArrayOfAtmPoint atm(p_grid.nelem());
    for (Index ip=0; ip<p_grid.nelem(); ip++) {
      atm[ip].pressure = p_grid[ip];
      atm[ip].temperature = t_profile[ip];
      for (Index ispec=0; ispec<specs.nelem(); ispec++) {
        atm[ip][specs[ispec]] = vmr_profiles(ispec, ip);
      }
    }
    return atm;
  }();
  get_gasoptprop(ws, ext_bulk_gas, propmat_clearsky_agenda, ppvar_atm, Vector{f_grid});


  //get angles and number of angles
  Index nang;
  Vector pfct_angs;
  get_angs(pfct_angs, scat_data, Npfct);
  nang = pfct_angs.nelem();

  //allocate
  Matrix ext_bulk_par(1, ds.nlyr + 1), abs_bulk_par(1, ds.nlyr + 1);
  Tensor3 pha_bulk_par(1, ds.nlyr + 1, nang);
  Tensor3 pfct_bulk_par(1, ds.nlyr, nang);
  Tensor3 pmom(1, ds.nlyr, Nlegendre);
  Vector f_grid_i(1);
  Matrix ssalb(1, ds.nlyr);
  Matrix ext_bulk_gas_i(1, ds.nlyr + 1);
  Matrix dtauc(1, ds.nlyr);

  Matrix sca_coeff_gas_layer;
  Matrix sca_bulk_par_layer;
  Matrix sca_coeff_gas_level;
  Matrix pmom_gas;
  if (gas_scattering_do) {
    sca_bulk_par_layer.resize(1, ds.nlyr);
    sca_coeff_gas_layer.resize(1, ds.nlyr);
    sca_coeff_gas_level.resize(1, ds.nlyr + 1);
    pmom_gas.resize(ds.nlyr, Nlegendre);
  }
  Matrix directbeam(nf, N_lev, 0);
  Matrix deltatau(nf, N_lev, 0);
  Matrix snglsctalbedo(nf, N_lev, 0);

  //Special case for only tro
  if (only_tro && Npfct > 0) {
    nang = Npfct;
    pha_bulk_par.resize(1, ds.nlyr + 1, nang);
    nlinspace(pfct_angs, 0, 180, nang);
  }

  // loop over all frequencies
  for (Index f_index = 0; f_index < f_grid.nelem(); f_index++) {

    f_grid_i=f_grid[f_index];

    // Get particle bulk properties
    if (pnd_non_zero) {
      if (only_tro && (Npfct < 0 || Npfct > 3)) {
        ext_bulk_par = 0.0;
        abs_bulk_par = 0.0;
        pha_bulk_par = 0.0;

        Index iflat = 0;

        for (Index iss = 0; iss < scat_data.nelem(); iss++) {
          const Index nse = scat_data[iss].nelem();
          ext_abs_pfun_from_tro(ext_bulk_par,
                                abs_bulk_par,
                                pha_bulk_par,
                                scat_data[iss],
                                iss,
                                pnd(Range(iflat, nse), joker),
                                cboxlims,
                                t,
                                pfct_angs,
                                f_index);
          iflat += nse;
        }
      } else {
        get_paroptprop(ext_bulk_par,
                       abs_bulk_par,
                       scat_data,
                       pnd,
                       t,
                       p,
                       cboxlims,
                       f_index);
        get_parZ(pha_bulk_par, scat_data, pnd, t, pfct_angs, cboxlims, f_index);
      }

      get_pfct(
          pfct_bulk_par, pha_bulk_par, ext_bulk_par, abs_bulk_par, cboxlims);

      // Legendre's polynomials of phase function
      get_pmom(pmom, pfct_bulk_par, pfct_angs, Nlegendre);
    } else {
      // no particle scattering
      ext_bulk_par = 0.0;
      abs_bulk_par = 0.0;
      pmom = 0.0;
    }

    if (gas_scattering_do) {
      // gas scattering

      // layer averaged particle scattering coefficient
      get_scat_bulk_layer(sca_bulk_par_layer, ext_bulk_par, abs_bulk_par);

      // call gas_scattering_properties
      get_gas_scattering_properties(ws,
                                    sca_coeff_gas_layer,
                                    sca_coeff_gas_level,
                                    pmom_gas,
                                    f_grid_i,
                                    p,
                                    t,
                                    vmr,
                                    gas_scattering_agenda);

      // call add_norm_phase_functions
      add_normed_phase_functions(
          pmom, sca_bulk_par_layer, pmom_gas, sca_coeff_gas_layer);

      // add gas_scat_ext to ext_bulk_par
      ext_bulk_par += sca_coeff_gas_level;
    }

    // Optical depth of layers
    // Single scattering albedo of layers
    ext_bulk_gas_i(0,joker)=ext_bulk_gas(f_index, joker);
    get_dtauc_ssalb(dtauc, ssalb, ext_bulk_gas_i, ext_bulk_par, abs_bulk_par, z);

    //upper boundary conditions:
    // DISORT offers isotropic incoming radiance or emissivity-scaled planck
    // emission. Both are applied additively.
    // We want to have cosmic background radiation, for which ttemp=COSMIC_BG_TEMP
    // and temis=1 should give identical results to fisot(COSMIC_BG_TEMP). As they
    // are additive we should use either the one or the other.
    // Note: previous setup (using fisot) setting temis=0 should be avoided.
    // Generally, temis!=1 should be avoided since that technically implies a
    // reflective upper boundary (though it seems that this is not exploited in
    // DISORT1.2, which we so far use).

    // Cosmic background
    // we use temis*ttemp as upper boundary specification, hence CBR set to 0.
    ds.bc.fisot = 0;

<<<<<<< HEAD
  if (gas_scattering_do) {
    // gas scattering

    // layer averaged particle scattering coefficient
    Matrix sca_bulk_par_layer(nf_ssd, ds.nlyr);
    get_scat_bulk_layer(sca_bulk_par_layer, ext_bulk_par, abs_bulk_par);

    // call gas_scattering_properties
    Matrix sca_coeff_gas_layer(nf_ssd, ds.nlyr, 0.);
    Matrix sca_coeff_gas_level(nf_ssd, ds.nlyr + 1, 0.);
    Matrix pmom_gas(ds.nlyr, Nlegendre, 0.);

    get_gas_scattering_properties(ws,
                                  sca_coeff_gas_layer,
                                  sca_coeff_gas_level,
                                  pmom_gas,
                                  f_grid,
                                  p,
                                  t,
                                  vmr,
                                  specs,
                                  gas_scattering_agenda);

    // call add_norm_phase_functions
    add_normed_phase_functions(
        pmom, sca_bulk_par_layer, pmom_gas, sca_coeff_gas_layer);

    // add gas_scat_ext to ext_bulk_par
    ext_bulk_par += sca_coeff_gas_level;
  }
=======
    // Top of the atmosphere temperature and emissivity
    ds.bc.ttemp = COSMIC_BG_TEMP;
    ds.bc.btemp = surface_skin_t;
    ds.bc.temis = 1.;
>>>>>>> 6d2fe82e


    snprintf(ds.header, 128, "ARTS Calc f_index = %" PRId64, f_index);

    std::memcpy(ds.dtauc,
                dtauc(0, joker).unsafe_data_handle(),
                sizeof(Numeric) * ds.nlyr);
    std::memcpy(ds.ssalb,
                ssalb(0, joker).unsafe_data_handle(),
                sizeof(Numeric) * ds.nlyr);

    // Wavenumber in [1/cm]
    ds.wvnmhi = ds.wvnmlo = (f_grid[f_index]) / (100. * SPEED_OF_LIGHT);
    ds.wvnmhi += ds.wvnmhi * 1e-7;
    ds.wvnmlo -= ds.wvnmlo * 1e-7;

    // set
    ds.bc.albedo = surface_scalar_reflectivity[f_index];

    // Set irradiance of incident solar beam at top boundary
    if (suns_do) {
      fbeam = suns[0].spectrum(f_index, 0)*(ds.wvnmhi - ds.wvnmlo)*
              (100 * SPEED_OF_LIGHT)*scale_factor;
    }
    ds.bc.fbeam = fbeam;

    std::memcpy(ds.pmom,
                pmom(0, joker, joker).unsafe_data_handle(),
                sizeof(Numeric) * pmom.nrows() * pmom.ncols());

    enum class Status { FIRST_TRY, RETRY, SUCCESS };
    Status tries = Status::FIRST_TRY;
    const Numeric eps = 2e-4; //two times the value defined in cdisort.c:3653
    do {
      try {
        c_disort(&ds, &out);
        tries = Status::SUCCESS;
      } catch (const std::runtime_error& e) {
        //catch cases if solar zenith angle=quadrature angle
        if (tries == Status::FIRST_TRY) {
          // change angle
          if (umu0 < 1 - eps) {
            umu0 += eps;
          } else if (umu0 > 1 - eps) {
            umu0 -= eps;
          }

          const Numeric shift =
              abs(Conversion::acosd(umu0) - Conversion::acosd(ds.bc.umu0));
          ds.bc.umu0 = umu0;
          tries = Status::RETRY;
        } else
          throw e;
      }
    } while (tries != Status::SUCCESS);

    for (Index i = 0; i < ds.nphi; i++) {
      for (Index j = 0; j < ds.numu; j++) {
        for (Index k = cboxlims[1] - cboxlims[0]; k >= 0; k--) {
          cloudbox_field(f_index, k + ncboxremoved, 0, 0, j, i, 0) =
              out.uu[j + ((ds.nlyr - k - cboxlims[0]) + i * (ds.nlyr + 1)) *
                             ds.numu] /
              (ds.wvnmhi - ds.wvnmlo) / (100 * SPEED_OF_LIGHT);
        }
        // To avoid potential numerical problems at interpolation of the field,
        // we copy the surface field to underground altitudes
        for (Index k = ncboxremoved - 1; k >= 0; k--) {
          cloudbox_field(f_index, k, 0, 0, j, i, 0) =
              cloudbox_field(f_index, k + 1, 0, 0, j, i, 0);
        }
      }
    }

    for (Index k = cboxlims[1] - cboxlims[0]; k > 0; k--) {
      deltatau(f_index, k - 1 + ncboxremoved) =
          dtauc(0, ds.nlyr - k  + cboxlims[0]);
    }

    for (Index k = cboxlims[1] - cboxlims[0]; k > 0; k--) {
      snglsctalbedo(f_index, k - 1 + ncboxremoved) =
          ssalb(0, ds.nlyr - k + cboxlims[0]);
    }

    if (suns_do){
      directbeam(f_index, cboxlims[1] - cboxlims[0] + ncboxremoved) =
          suns[0].spectrum(f_index, 0)/PI;

      for (Index k = cboxlims[1] - cboxlims[0]; k > 0; k--) {
        directbeam(f_index, k - 1 + ncboxremoved) =
            directbeam(f_index, k + ncboxremoved) *
            exp(-dtauc(0, ds.nlyr - k + cboxlims[0])/umu0);
      }
    }
  }

  // Allocate aux data
  disort_aux.resize(disort_aux_vars.nelem());
  // Allocate and set (if possible here) iy_aux
  Index cnt=-1;
  for (Index i = 0; i < disort_aux_vars.nelem(); i++) {


    if (disort_aux_vars[i] == "Layer optical thickness"){
      cnt += 1;
      disort_aux[cnt] = deltatau;
    }
    else if (disort_aux_vars[i] == "Single scattering albedo"){
      cnt+=1;
      disort_aux[cnt]=snglsctalbedo;
    }
    else if (disort_aux_vars[i] == "Direct beam") {
      cnt += 1;
      disort_aux[cnt]=directbeam;
    } else {
      ARTS_USER_ERROR (
          "The only allowed strings in *disort_aux_vars* are:\n"
          "  \"Layer optical thickness\"\n"
          "  \"Single scattering albedo\"\n"
          "  \"Direct beam\"\n"
          "but you have selected: \"", disort_aux_vars[i], "\"\n");
    }
  }

  /* Free allocated memory */
  c_disort_out_free(&ds, &out);
  c_disort_state_free(&ds);

  #else
  ARTS_USER_ERROR("Did not compile with -DENABLE_ARTS_LGPL=0")
  #endif
}

void run_cdisort_flux(Workspace& ws,
                      Tensor5& spectral_irradiance_field,
                      ArrayOfMatrix& disort_aux,
                      ConstVectorView f_grid,
                      ConstVectorView p_grid,
                      ConstVectorView z_profile,
                      const Numeric& z_surface,
                      ConstVectorView t_profile,
                      ConstMatrixView vmr_profiles,
                      ConstMatrixView pnd_profiles,
                      const ArrayOfArrayOfSpeciesTag& specs,
                      const ArrayOfArrayOfSingleScatteringData& scat_data,
                      const ArrayOfSun& suns,
                      const Agenda& propmat_clearsky_agenda,
                      const Agenda& gas_scattering_agenda,
                      const ArrayOfIndex& cloudbox_limits,
                      const Numeric& surface_skin_t,
                      const Vector& surface_scalar_reflectivity,
                      ConstVectorView sun_rte_los,
                      const Index& gas_scattering_do,
                      const Index& suns_do,
                      const ArrayOfString& disort_aux_vars,
                      const Numeric& scale_factor,
                      const Index& nstreams,
                      const Index& Npfct,
                      const Index& only_tro,
                      const Index& quiet,
                      const Index& emission,
                      const Index& intensity_correction) {
  // Create an atmosphere starting at z_surface
  Vector p, z, t;
  Matrix vmr, pnd;
  ArrayOfIndex cboxlims;
  Index ncboxremoved;
  //
  reduced_1datm(p,
                z,
                t,
                vmr,
                pnd,
                cboxlims,
                ncboxremoved,
                p_grid,
                z_profile,
                z_surface,
                t_profile,
                vmr_profiles,
                pnd_profiles,
                cloudbox_limits);

  //check if pnd field is zero, if yes we do not need to calculate particle
  //scattering properties
  bool pnd_non_zero=false;
  for (Index i = 0; i < pnd.nrows(); i++) {
    for (Index j = 0; j < pnd.ncols(); j++){
      pnd_non_zero+=bool(pnd(i,j));
    }
  }


#if not ARTS_LGPL

  disort_state ds;
  disort_output out;

  const Index nf = f_grid.nelem();

  // solar dependent properties if no sun is present
  //local zenith angle of sun
  Numeric umu0 = 0.;
  //local azimuth angle of sun
  Numeric phi0 = 0.;
  //Intensity of incident sun beam
  Numeric fbeam = 0.;

  if (suns_do) {
    umu0 = Conversion::cosd(sun_rte_los[0]);
    phi0 = sun_rte_los[1];
    if (phi0 < 0) {
      phi0 = phi0 + 360.;
    }
  }

  ds.accur = 0.005;
  ds.flag.prnt[0] = FALSE;
  ds.flag.prnt[1] = FALSE;
  ds.flag.prnt[2] = FALSE;
  ds.flag.prnt[3] = FALSE;
  ds.flag.prnt[4] = TRUE;

  ds.flag.usrtau = FALSE;
  ds.flag.usrang = TRUE;
  ds.flag.spher = FALSE;
  ds.flag.general_source = FALSE;
  ds.flag.output_uum = FALSE;

  ds.nlyr = static_cast<int>(p.nelem() - 1);

  ds.flag.brdf_type = BRDF_NONE;

  ds.flag.ibcnd = GENERAL_BC;
  ds.flag.usrang = FALSE;

  if (emission) {
    ds.flag.planck = TRUE;
  } else {
    ds.flag.planck = FALSE;
  }
  ds.flag.onlyfl = TRUE;
  ds.flag.lamber = TRUE;
  ds.flag.quiet = FALSE;
  if (intensity_correction) {
    ds.flag.intensity_correction = TRUE;
    ds.flag.old_intensity_correction = FALSE;
  } else {
    ds.flag.intensity_correction = FALSE;
    ds.flag.old_intensity_correction = FALSE;
  }

  ds.nstr = static_cast<int>(nstreams);
  ds.nphase = ds.nstr;
  ds.nmom = ds.nstr;

  // set grid size of angular variable to dummy value
  ds.numu = 1;
  ds.nphi = 1;

  //Set number of legendre terms
  Index Nlegendre = nstreams + 1;

  /* Allocate memory */
  c_disort_state_alloc(&ds);
  c_disort_out_alloc(&ds, &out);

  // Looking direction of solar beam
  ds.bc.umu0 = umu0;
  ds.bc.phi0 = phi0;

  // Intensity of bottom-boundary isotropic illumination
  ds.bc.fluor = 0.;

  // fill up temperature array
  if  (ds.flag.planck==TRUE){
    for (Index i = 0; i <= ds.nlyr; i++) ds.temper[i] = t[ds.nlyr - i];
  }

  //
  Index N_lev= p_grid.nelem();
  Matrix spectral_direct_irradiance_field;
  if (suns_do){
    //Resize direct field
    spectral_direct_irradiance_field.resize(nf, N_lev);
    spectral_direct_irradiance_field = 0;
  }

  //gas absorption
  Matrix ext_bulk_gas(nf, ds.nlyr + 1);
  const ArrayOfAtmPoint ppvar_atm = [&](){
    ArrayOfAtmPoint atm(p.nelem());
    for (Index ip=0; ip<p.nelem(); ip++) {
      atm[ip].pressure = p[ip];
      atm[ip].temperature = t[ip];
      for (Index ispec=0; ispec<specs.nelem(); ispec++) {
        atm[ip][specs[ispec]] = vmr(ispec, ip);
      }
    }
    return atm;
  }();
  get_gasoptprop(ws, ext_bulk_gas, propmat_clearsky_agenda, ppvar_atm, Vector{f_grid});

  //get angles and number of angles
  Index nang;
  Vector pfct_angs;
  get_angs(pfct_angs, scat_data, Npfct);
  nang = pfct_angs.nelem();

  //Allocate
  Matrix ext_bulk_par(1, ds.nlyr + 1), abs_bulk_par(1, ds.nlyr + 1);
  Tensor3 pha_bulk_par(1, ds.nlyr + 1, nang);
  Tensor3 pfct_bulk_par(1, ds.nlyr, nang);
  Tensor3 pmom(1, ds.nlyr, Nlegendre);
  Vector f_grid_i(1);
  Matrix ssalb(1, ds.nlyr);
  Matrix ext_bulk_gas_i(1, ds.nlyr + 1);
  Matrix dtauc(1, ds.nlyr);

  Matrix sca_coeff_gas_layer;
  Matrix sca_bulk_par_layer;
  Matrix sca_coeff_gas_level;
  Matrix pmom_gas;
  if (gas_scattering_do) {
    sca_bulk_par_layer.resize(1, ds.nlyr);
    sca_coeff_gas_layer.resize(1, ds.nlyr);
    sca_coeff_gas_level.resize(1, ds.nlyr + 1);
    pmom_gas.resize(ds.nlyr, Nlegendre);
  }
  Matrix dFdtau(nf, N_lev, 0);
  Matrix deltatau(nf, N_lev, 0);
  Matrix snglsctalbedo(nf, N_lev, 0);

  //Special case for only tro
  if (only_tro && Npfct > 0) {
    nang = Npfct;
    pha_bulk_par.resize(1, ds.nlyr + 1, nang);
    nlinspace(pfct_angs, 0, 180, nang);
  }

  // start loop over all frequencies
  for (Index f_index = 0; f_index < f_grid.nelem(); f_index++) {

    f_grid_i=f_grid[f_index];

    // Get particle bulk properties but onl if pnd_field is non-zero
    if (pnd_non_zero && (suns_do || emission)) {
      if (only_tro && (Npfct < 0 || Npfct > 3)) {
        ext_bulk_par = 0.0;
        abs_bulk_par = 0.0;
        pha_bulk_par = 0.0;

        Index iflat = 0;

        for (Index iss = 0; iss < scat_data.nelem(); iss++) {
          const Index nse = scat_data[iss].nelem();
          ext_abs_pfun_from_tro(ext_bulk_par,
                                abs_bulk_par,
                                pha_bulk_par,
                                scat_data[iss],
                                iss,
                                pnd(Range(iflat, nse), joker),
                                cboxlims,
                                t,
                                pfct_angs,
                                f_index);
          iflat += nse;
        }
      } else {
        get_paroptprop(ext_bulk_par,
                       abs_bulk_par,
                       scat_data,
                       pnd,
                       t,
                       p,
                       cboxlims,
                       f_index);
        get_parZ(pha_bulk_par, scat_data, pnd, t, pfct_angs, cboxlims, f_index);
      }
      //get phase function
      get_pfct(
          pfct_bulk_par, pha_bulk_par, ext_bulk_par, abs_bulk_par, cboxlims);

      // Legendre's polynomials of phase function
      get_pmom(pmom, pfct_bulk_par, pfct_angs, Nlegendre);
    } else {
      pmom = 0.;
      ext_bulk_par = 0.;
      abs_bulk_par = 0.;
    }

    if (gas_scattering_do) {
      // gas scattering

      // layer averaged particle scattering coefficient
      get_scat_bulk_layer(sca_bulk_par_layer, ext_bulk_par, abs_bulk_par);

      // call gas_scattering_properties
      sca_coeff_gas_layer=0;
      sca_coeff_gas_level=0;
      pmom_gas=0;

      get_gas_scattering_properties(ws,
                                    sca_coeff_gas_layer,
                                    sca_coeff_gas_level,
                                    pmom_gas,
                                    f_grid_i,
                                    p,
                                    t,
                                    vmr,
                                    gas_scattering_agenda);

      // call add_norm_phase_functions
      add_normed_phase_functions(
          pmom, sca_bulk_par_layer, pmom_gas, sca_coeff_gas_layer);

      // add gas_scat_ext to ext_bulk_par
      ext_bulk_par += sca_coeff_gas_level;
    }

    // Optical depth of layers
    // Single scattering albedo of layers
    ext_bulk_gas_i(0,joker)=ext_bulk_gas(f_index, joker);
    get_dtauc_ssalb(dtauc, ssalb, ext_bulk_gas_i, ext_bulk_par, abs_bulk_par, z);

    //upper boundary conditions:
    // DISORT offers isotropic incoming radiance or emissivity-scaled planck
    // emission. Both are applied additively.
    // We want to have cosmic background radiation, for which ttemp=COSMIC_BG_TEMP
    // and temis=1 should give identical results to fisot(COSMIC_BG_TEMP). As they
    // are additive we should use either the one or the other.
    // Note: previous setup (using fisot) setting temis=0 should be avoided.
    // Generally, temis!=1 should be avoided since that technically implies a
    // reflective upper boundary (though it seems that this is not exploited in
    // DISORT1.2, which we so far use).

    // Cosmic background
    // we use temis*ttemp as upper boundary specification, hence CBR set to 0.
    ds.bc.fisot = 0;

<<<<<<< HEAD
  if (gas_scattering_do) {
    // gas scattering

    // layer averaged particle scattering coefficient
    Matrix sca_bulk_par_layer(nf_ssd, ds.nlyr);
    get_scat_bulk_layer(sca_bulk_par_layer, ext_bulk_par, abs_bulk_par);

    // call gas_scattering_properties
    Matrix sca_coeff_gas_layer(nf_ssd, ds.nlyr, 0.);
    Matrix sca_coeff_gas_level(nf_ssd, ds.nlyr + 1, 0.);
    Matrix pmom_gas(ds.nlyr, Nlegendre, 0.);

    get_gas_scattering_properties(ws,
                                  sca_coeff_gas_layer,
                                  sca_coeff_gas_level,
                                  pmom_gas,
                                  f_grid,
                                  p,
                                  t,
                                  vmr,
                                  specs,
                                  gas_scattering_agenda);

    // call add_norm_phase_functions
    add_normed_phase_functions(
        pmom, sca_bulk_par_layer, pmom_gas, sca_coeff_gas_layer);

    // add gas_scat_ext to ext_bulk_par
    ext_bulk_par += sca_coeff_gas_level;
  }
=======
    // Top of the atmosphere temperature and emissivity
    ds.bc.ttemp = COSMIC_BG_TEMP;
    ds.bc.btemp = surface_skin_t;
    ds.bc.temis = 1.;
>>>>>>> 6d2fe82e




    snprintf(ds.header, 128, "ARTS Calc f_index = %" PRId64, f_index);

    std::memcpy(ds.dtauc,
                dtauc(0, joker).unsafe_data_handle(),
                sizeof(Numeric) * ds.nlyr);
    std::memcpy(ds.ssalb,
                ssalb(0, joker).unsafe_data_handle(),
                sizeof(Numeric) * ds.nlyr);

    // Wavenumber in [1/cm]
    ds.wvnmhi = ds.wvnmlo = (f_grid[f_index]) / (100. * SPEED_OF_LIGHT);
    ds.wvnmhi += ds.wvnmhi * 1e-7;
    ds.wvnmlo -= ds.wvnmlo * 1e-7;

    // set
    ds.bc.albedo = surface_scalar_reflectivity[f_index];

    // Set irradiance of incident solar beam at top boundary
    if (suns_do) {
      fbeam = suns[0].spectrum(f_index, 0)*(ds.wvnmhi - ds.wvnmlo)*
              (100 * SPEED_OF_LIGHT)*scale_factor;
    }
    ds.bc.fbeam = fbeam;

    std::memcpy(ds.pmom,
                pmom(0, joker, joker).unsafe_data_handle(),
                sizeof(Numeric) * pmom.nrows() * pmom.ncols());

    enum class Status { FIRST_TRY, RETRY, SUCCESS };
    Status tries = Status::FIRST_TRY;
    const Numeric eps = 2e-4; //two times the value defined in cdisort.c:3653
    do {
      try {
        c_disort(&ds, &out);
        tries = Status::SUCCESS;
      } catch (const std::runtime_error& e) {
        //catch cases if solar zenith angle=quadrature angle
        if (tries == Status::FIRST_TRY) {
          // change angle
          if (umu0 < 1 - eps) {
            umu0 += eps;
          } else if (umu0 > 1 - eps) {
            umu0 -= eps;
          }

          const Numeric shift =
              abs(Conversion::acosd(umu0) - Conversion::acosd(ds.bc.umu0));
          CREATE_OUT1;
          out1
              << "Solar zenith angle coincided with one of the quadrature angles\n"
              << "We needed to shift the solar sun angle by " << shift
              << "deg.\n";

          ds.bc.umu0 = umu0;
          tries = Status::RETRY;
        } else
          throw e;
      }
    } while (tries != Status::SUCCESS);

    //factor for converting it into spectral radiance units
    const Numeric conv_fac=(ds.wvnmhi - ds.wvnmlo) * (100 * SPEED_OF_LIGHT);

    for (Index k = cboxlims[1] - cboxlims[0]; k >= 0; k--) {
      if (suns_do){
        // downward direct flux
        spectral_direct_irradiance_field(f_index, k + ncboxremoved) =
            -out.rad[ds.nlyr - k - cboxlims[0]].rfldir/conv_fac;

        // downward total flux
        spectral_irradiance_field(f_index, k + ncboxremoved, 0, 0, 0) =
            -(out.rad[ds.nlyr - k - cboxlims[0]].rfldir +
            out.rad[ds.nlyr - k - cboxlims[0]].rfldn)/conv_fac;

      } else {
        // downward total flux
        spectral_irradiance_field(f_index, k + ncboxremoved, 0, 0, 0) =
            -out.rad[ds.nlyr - k - cboxlims[0]].rfldn/conv_fac;
      }

      // upward flux
      spectral_irradiance_field(f_index, k + ncboxremoved, 0, 0, 1) =
          out.rad[ds.nlyr - k - cboxlims[0]].flup/conv_fac;

      // flux divergence in tau space
      dFdtau(f_index, k + ncboxremoved) =
           -out.rad[ds.nlyr - k - cboxlims[0]].dfdt;

      // k is running over the number of levels but deltatau, ssalb is defined for layers,
      // therefore we need to exlude k==0 and remove one from the index.
      if (k>0){
        deltatau(f_index, k - 1 + ncboxremoved) = ds.dtauc[ds.nlyr - k - 1 - cboxlims[0]];
        snglsctalbedo(f_index, k - 1 + ncboxremoved) = ds.ssalb[ds.nlyr - k - 1 - cboxlims[0]];
      }
    }

    // To avoid potential numerical problems at interpolation of the field,
    // we copy the surface field to underground altitudes
    for (Index k = ncboxremoved - 1; k >= 0; k--) {
      spectral_irradiance_field(f_index, k, 0, 0, joker) =
          spectral_irradiance_field(f_index, k + 1, 0, 0, joker);

      if (suns_do) {
        spectral_direct_irradiance_field(f_index, k) =
            spectral_direct_irradiance_field(f_index, k + 1);
      }
      dFdtau(f_index, k) = dFdtau(f_index, k + 1);
    }

  }

  // Allocate aux data
  disort_aux.resize(disort_aux_vars.nelem());
  // Allocate and set (if possible here) iy_aux
  Index cnt=-1;
  for (Index i = 0; i < disort_aux_vars.nelem(); i++) {


    if (disort_aux_vars[i] == "Layer optical thickness"){
      cnt+=1;
      disort_aux[cnt]=deltatau;
    }
    else if (disort_aux_vars[i] == "Single scattering albedo"){
      cnt+=1;
      disort_aux[cnt]=snglsctalbedo;
    }
    else if (disort_aux_vars[i] == "Direct downward spectral irradiance") {
      cnt += 1;
      disort_aux[cnt] = spectral_direct_irradiance_field;
    }
    else if (disort_aux_vars[i] == "dFdtau") {
      cnt += 1;
      disort_aux[cnt] = dFdtau;
    }
    else {
      ARTS_USER_ERROR (
          "The only allowed strings in *disort_aux_vars* are:\n"
          "  \"Layer optical thickness\"\n"
          "  \"Single scattering albedo\"\n"
          "  \"Direct downward spectral irradiance\"\n"
          "  \"dFdtau\"\n"
          "but you have selected: \"", disort_aux_vars[i], "\"\n");
    }
  }



  /* Free allocated memory */
  c_disort_out_free(&ds, &out);
  c_disort_state_free(&ds);

  #else
  ARTS_USER_ERROR("Did not compile with -DENABLE_ARTS_LGPL=0")
  #endif
}

void surf_albedoCalc(Workspace& ws,
                     //Output
                     VectorView albedo,
                     Numeric& btemp,
                     //Input
                     const Agenda& surface_rtprop_agenda,
                     ConstVectorView f_grid,
                     ConstVectorView scat_za_grid,
                     const Numeric& surf_alt) {
  // Here, we derive an average surface albedo of the setup as given by ARTS'
  // surface_rtprop_agenda to use with Disorts's proprietary Lambertian surface.
  // In this way, ARTS-Disort can approximately mimick all surface reflection
  // types that ARTS itself can handle.
  // Surface temperature as derived from surface_rtprop_agenda is also returned.
  //
  // We derive the reflection matrices over all incident and reflected polar
  // angle directions and derive their integrated value (or weighted average).
  // The surface_rtprop_agenda handles one reflected direction at a time
  // (rtp_los) and for the reflected directions we loop over all (upwelling)
  // angles as given by scat_za_grid. The derived reflection matrices already
  // represent the reflectivity (or power reflection coefficient) for the given
  // reflected direction including proper angle weighting. For integrating/
  // averaging over the reflected directions, we use the same approach, i.e.
  // weight each angle by its associated range as given by the half distances to
  // the neighboring grid angles (using ARTS' scat_za_grid means 0/180deg are
  // grid points, 90deg shouldn't be among them (resulting from even number
  // requirement for Disort and the (implicitly assumed?) requirement of a
  // horizon-symmetric za_grid)).
  //
  // We do all frequencies here at once (assuming this is the faster variant as
  // the agenda anyway (can) provide output for full f_grid at once and as we
  // have to apply the same inter/extrapolation to all the frequencies).

  chk_not_empty("surface_rtprop_agenda", surface_rtprop_agenda);

  const Index nf = f_grid.nelem();
  Index frza = 0;
  while (frza < scat_za_grid.nelem() && scat_za_grid[frza] < 90.) frza++;
  if (frza == scat_za_grid.nelem()) {
    ostringstream os;
    os << "No upwelling direction found in scat_za_grid.\n";
    throw runtime_error(os.str());
  }
  const Index nrza = scat_za_grid.nelem() - frza;
  //cout << nrza << " upwelling directions found, starting from element #"
  //     << frza << " of scat_za_grid.\n";
  Matrix dir_refl_coeff(nrza, nf, 0.);

  // Local input of surface_rtprop_agenda.
  Vector rtp_pos{surf_alt, 0, 0};

  // first derive the (reflected-)direction dependent power reflection
  // coefficient
  for (Index rza = 0; rza < nrza; rza++) {
    // Local output of surface_rtprop_agenda.
    SurfacePoint surface_point;
    Matrix surface_los;
    Tensor4 surface_rmatrix;
    Matrix surface_emission;

    Vector rtp_los(1, scat_za_grid[rza + frza]);

    surface_rtprop_agendaExecute(ws,
                                 surface_point,
                                 surface_emission,
                                 surface_los,
                                 surface_rmatrix,
                                 Vector{f_grid},
                                 rtp_pos,
                                 rtp_los,
                                 surface_rtprop_agenda);
    if (surface_los.nrows() > 1) {
      ostringstream os;
      os << "For this method, *surface_rtprop_agenda* must be set up to\n"
         << "return zero or one direction in *surface_los*.";
      throw runtime_error(os.str());
    }

    if (rza == 0)
      btemp = surface_point.temperature;
    else if (surface_point.temperature != btemp) {
      ostringstream os;
      os << "Something went wrong.\n"
         << "  *surface_rtprop_agenda* returned different surface_skin_t\n"
         << "  for different LOS.\n";
      throw runtime_error(os.str());
    }
    // Nothing to do if no surface_los (which means blackbody surface)
    // as dir_refl_coeff already set to 0    
    if (!surface_los.empty()) {
      for (Index f_index = 0; f_index < nf; f_index++)
        dir_refl_coeff(rza, f_index) =
            sum(surface_rmatrix(joker, f_index, 0, 0));
    }
  }

  if (btemp < 0. || btemp > 1000.) {
    ostringstream os;
    os << "Surface temperature has been derived as " << btemp << " K,\n"
       << "which is not considered a meaningful value.\n";
    throw runtime_error(os.str());
  }

  // now integrate/average the (reflected-)direction dependent power reflection
  // coefficients
  //
  // starting with deriving the angles defining the angle ranges
  Vector surf_int_grid(nrza + 1);
  // the first angle grid point should be around (but above) 90deg and should
  // cover the angle range between the 90deg and half-way point towards the next
  // angle grid point. we probably also want to check, that we don't
  // 'extrapolate' too much.
  if (is_same_within_epsilon(scat_za_grid[frza], 90., 1e-6)) {
    ostringstream os;
    os << "Looks like scat_za_grid contains the 90deg direction,\n"
       << "which it shouldn't for running Disort.\n";
    throw runtime_error(os.str());
  }
  Numeric za_extrapol = (scat_za_grid[frza] - 90.) /
                        (scat_za_grid[frza + 1] - scat_za_grid[frza]);
  const Numeric ok_extrapol = 0.5;
  if ((za_extrapol - ok_extrapol) > 1e-6) {
    ostringstream os;
    os << "Extrapolation range from shallowest scat_za_grid point\n"
       << "to horizon is too big.\n"
       << "  Allowed extrapolation factor is 0.5.\n  Yours is " << za_extrapol
       << ", which is " << za_extrapol - 0.5 << " too big.\n";
    throw runtime_error(os.str());
  }
  if (!is_same_within_epsilon(
          scat_za_grid[scat_za_grid.nelem() - 1], 180., 1e-6)) {
    ostringstream os;
    os << "Looks like last point in scat_za_grid is not 180deg.\n";
    throw runtime_error(os.str());
  }

  surf_int_grid[0] = 90.;
  surf_int_grid[nrza] = 180.;
  for (Index rza = 1; rza < nrza; rza++)
    surf_int_grid[rza] =
        0.5 * (scat_za_grid[frza + rza - 1] + scat_za_grid[frza + rza]);
  surf_int_grid *= DEG2RAD;

  // now calculating the actual weights and apply them
  for (Index rza = 0; rza < nrza; rza++) {
    //Numeric coslow = cos(2.*surf_int_grid[rza]);
    //Numeric coshigh = cos(2.*surf_int_grid[rza+1]);
    //Numeric w = 0.5*(coshigh-coslow);
    Numeric w =
        0.5 * (cos(2. * surf_int_grid[rza + 1]) - cos(2. * surf_int_grid[rza]));
    //cout << "at reflLOS[" << rza << "]=" << scat_za_grid[frza+rza] << ":\n";
    //cout << "  angle weight derives as w = 0.5*(" << coshigh << "-"
    //     << coslow << ") = " << w << "\n";
    //cout << "  weighting directional reflection coefficient from "
    //     <<  dir_refl_coeff(rza,joker);
    dir_refl_coeff(rza, joker) *= w;
    //cout << " to " <<  dir_refl_coeff(rza,joker) << "\n";
  }

  // eventually sum up the weighted directional power reflection coefficients
  for (Index f_index = 0; f_index < nf; f_index++) {
    albedo[f_index] = sum(dir_refl_coeff(joker, f_index));
    if (albedo[f_index] < 0 || albedo[f_index] > 1.) {
      ostringstream os;
      os << "Something went wrong: Albedo must be inside [0,1],\n"
         << "  but is not at freq #" << f_index << " , where it is "
         << albedo[f_index] << ".\n";
      throw runtime_error(os.str());
    }
  }
}

void surf_albedoCalcSingleAngle(Workspace& ws,
                                //Output
                                VectorView albedo,
                                Numeric& btemp,
                                //Input
                                const Agenda& surface_rtprop_agenda,
                                ConstVectorView f_grid,
                                const Numeric& surf_alt,
                                const Numeric& inc_angle) {

  Vector rtp_pos(1, surf_alt); 
  Vector rtp_los(1, 180-inc_angle);
  
  SurfacePoint surface_point;
  Matrix surface_los;
  Tensor4 surface_rmatrix;
  Matrix surface_emission;
    
  surface_rtprop_agendaExecute(ws,
                               surface_point,
                               surface_emission,
                               surface_los,
                               surface_rmatrix,
                               Vector{f_grid},
                               rtp_pos,
                               rtp_los,
                               surface_rtprop_agenda);
  
  if (surface_los.nrows() > 1) {
    ostringstream os;
    os << "For this method, *surface_rtprop_agenda* must be set up to\n"
       << "return zero or one direction in *surface_los*.";
    throw runtime_error(os.str());
  }
  if (surface_los.empty()) {
    albedo = 0;  // Blackbody assumed if no surface_los
  } else {
    albedo[joker] = surface_rmatrix(0,joker,0,0);
  }

  btemp = surface_point.temperature;
  if (btemp < 0. || btemp > 1000.) {
    ostringstream os;
    os << "Surface temperature has been derived as " << btemp << " K,\n"
       << "which is not considered a meaningful value.\n";
    throw runtime_error(os.str());
  }
}


#if ARTS_LGPL
#pragma GCC diagnostic pop
#endif<|MERGE_RESOLUTION|>--- conflicted
+++ resolved
@@ -1165,6 +1165,7 @@
                                     p,
                                     t,
                                     vmr,
+                                    specs,
                                     gas_scattering_agenda);
 
       // call add_norm_phase_functions
@@ -1195,43 +1196,10 @@
     // we use temis*ttemp as upper boundary specification, hence CBR set to 0.
     ds.bc.fisot = 0;
 
-<<<<<<< HEAD
-  if (gas_scattering_do) {
-    // gas scattering
-
-    // layer averaged particle scattering coefficient
-    Matrix sca_bulk_par_layer(nf_ssd, ds.nlyr);
-    get_scat_bulk_layer(sca_bulk_par_layer, ext_bulk_par, abs_bulk_par);
-
-    // call gas_scattering_properties
-    Matrix sca_coeff_gas_layer(nf_ssd, ds.nlyr, 0.);
-    Matrix sca_coeff_gas_level(nf_ssd, ds.nlyr + 1, 0.);
-    Matrix pmom_gas(ds.nlyr, Nlegendre, 0.);
-
-    get_gas_scattering_properties(ws,
-                                  sca_coeff_gas_layer,
-                                  sca_coeff_gas_level,
-                                  pmom_gas,
-                                  f_grid,
-                                  p,
-                                  t,
-                                  vmr,
-                                  specs,
-                                  gas_scattering_agenda);
-
-    // call add_norm_phase_functions
-    add_normed_phase_functions(
-        pmom, sca_bulk_par_layer, pmom_gas, sca_coeff_gas_layer);
-
-    // add gas_scat_ext to ext_bulk_par
-    ext_bulk_par += sca_coeff_gas_level;
-  }
-=======
     // Top of the atmosphere temperature and emissivity
     ds.bc.ttemp = COSMIC_BG_TEMP;
     ds.bc.btemp = surface_skin_t;
     ds.bc.temis = 1.;
->>>>>>> 6d2fe82e
 
 
     snprintf(ds.header, 128, "ARTS Calc f_index = %" PRId64, f_index);
@@ -1641,6 +1609,7 @@
                                     p,
                                     t,
                                     vmr,
+                                    specs,
                                     gas_scattering_agenda);
 
       // call add_norm_phase_functions
@@ -1671,43 +1640,10 @@
     // we use temis*ttemp as upper boundary specification, hence CBR set to 0.
     ds.bc.fisot = 0;
 
-<<<<<<< HEAD
-  if (gas_scattering_do) {
-    // gas scattering
-
-    // layer averaged particle scattering coefficient
-    Matrix sca_bulk_par_layer(nf_ssd, ds.nlyr);
-    get_scat_bulk_layer(sca_bulk_par_layer, ext_bulk_par, abs_bulk_par);
-
-    // call gas_scattering_properties
-    Matrix sca_coeff_gas_layer(nf_ssd, ds.nlyr, 0.);
-    Matrix sca_coeff_gas_level(nf_ssd, ds.nlyr + 1, 0.);
-    Matrix pmom_gas(ds.nlyr, Nlegendre, 0.);
-
-    get_gas_scattering_properties(ws,
-                                  sca_coeff_gas_layer,
-                                  sca_coeff_gas_level,
-                                  pmom_gas,
-                                  f_grid,
-                                  p,
-                                  t,
-                                  vmr,
-                                  specs,
-                                  gas_scattering_agenda);
-
-    // call add_norm_phase_functions
-    add_normed_phase_functions(
-        pmom, sca_bulk_par_layer, pmom_gas, sca_coeff_gas_layer);
-
-    // add gas_scat_ext to ext_bulk_par
-    ext_bulk_par += sca_coeff_gas_level;
-  }
-=======
     // Top of the atmosphere temperature and emissivity
     ds.bc.ttemp = COSMIC_BG_TEMP;
     ds.bc.btemp = surface_skin_t;
     ds.bc.temis = 1.;
->>>>>>> 6d2fe82e
 
 
 
@@ -1759,11 +1695,6 @@
 
           const Numeric shift =
               abs(Conversion::acosd(umu0) - Conversion::acosd(ds.bc.umu0));
-          CREATE_OUT1;
-          out1
-              << "Solar zenith angle coincided with one of the quadrature angles\n"
-              << "We needed to shift the solar sun angle by " << shift
-              << "deg.\n";
 
           ds.bc.umu0 = umu0;
           tries = Status::RETRY;
